--- conflicted
+++ resolved
@@ -767,28 +767,6 @@
     [self doRequestType:CoinbaseRequestTypeGet path:path parameters:parameters headers:nil completion:completion];
 }
 
-<<<<<<< HEAD
-#pragma mark - Subscribers
-
--(void) getSubscribers:(CoinbaseCompletionBlock)completion
-{
-    [self doRequestType:CoinbaseRequestTypeGet path:@"subscribers" parameters:nil headers:nil completion:completion];
-}
-
--(void) getSubscribersWithAccountID:(NSString *)accountID
-                         completion:(CoinbaseCompletionBlock)completion
-{
-    NSDictionary *parameters = @{
-                                 @"account_id" : accountID
-                                 };
-
-    [self doRequestType:CoinbaseRequestTypeGet path:@"subscribers" parameters:parameters headers:nil completion:completion];
-}
-
--(void) subscriptionWithID:(NSString *)subscriptionID completion:(CoinbaseCompletionBlock)completion
-{
-    NSString *path = [NSString stringWithFormat:@"subscribers/%@", subscriptionID];
-=======
 #pragma mark - Payment Methods
 
 -(void) getPaymentMethods:(CoinbaseCompletionBlock)completion
@@ -979,24 +957,10 @@
           completion:(CoinbaseCompletionBlock)completion
 {
     NSString *path = [NSString stringWithFormat:@"refunds/%@", refundID];
->>>>>>> 5699c75a
-
-    [self doRequestType:CoinbaseRequestTypeGet path:path parameters:nil headers:nil completion:completion];
-}
-
-<<<<<<< HEAD
--(void) subscriptionWithID:(NSString *)subscriptionID
-                 accountID:(NSString *)accountID
-                completion:(CoinbaseCompletionBlock)completion
-{
-    NSDictionary *parameters = @{
-                                 @"account_id" : accountID
-                                 };
-
-    NSString *path = [NSString stringWithFormat:@"subscribers/%@", subscriptionID];
-
-    [self doRequestType:CoinbaseRequestTypeGet path:path parameters:parameters headers:nil completion:completion];
-=======
+
+    [self doRequestType:CoinbaseRequestTypeGet path:path parameters:nil headers:nil completion:completion];
+}
+
 #pragma mark - Reports
 
 -(void) getReports:(CoinbaseCompletionBlock)completion
@@ -1053,7 +1017,43 @@
                                  };
 
     [self doRequestType:CoinbaseRequestTypePost path:@"sells" parameters:parameters headers:nil completion:completion];
->>>>>>> 5699c75a
+}
+
+#pragma mark - Subscribers
+
+-(void) getSubscribers:(CoinbaseCompletionBlock)completion
+{
+    [self doRequestType:CoinbaseRequestTypeGet path:@"subscribers" parameters:nil headers:nil completion:completion];
+}
+
+-(void) getSubscribersWithAccountID:(NSString *)accountID
+                         completion:(CoinbaseCompletionBlock)completion
+{
+    NSDictionary *parameters = @{
+                                 @"account_id" : accountID
+                                 };
+
+    [self doRequestType:CoinbaseRequestTypeGet path:@"subscribers" parameters:parameters headers:nil completion:completion];
+}
+
+-(void) subscriptionWithID:(NSString *)subscriptionID completion:(CoinbaseCompletionBlock)completion
+{
+    NSString *path = [NSString stringWithFormat:@"subscribers/%@", subscriptionID];
+
+    [self doRequestType:CoinbaseRequestTypeGet path:path parameters:nil headers:nil completion:completion];
+}
+
+-(void) subscriptionWithID:(NSString *)subscriptionID
+                 accountID:(NSString *)accountID
+                completion:(CoinbaseCompletionBlock)completion
+{
+    NSDictionary *parameters = @{
+                                 @"account_id" : accountID
+                                 };
+
+    NSString *path = [NSString stringWithFormat:@"subscribers/%@", subscriptionID];
+
+    [self doRequestType:CoinbaseRequestTypeGet path:path parameters:parameters headers:nil completion:completion];
 }
 
 #pragma mark -
