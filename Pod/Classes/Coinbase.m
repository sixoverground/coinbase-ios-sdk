#import "Coinbase.h"
#import <CommonCrypto/CommonHMAC.h>

typedef NS_ENUM(NSUInteger, CoinbaseAuthenticationType) {
    CoinbaseAuthenticationTypeAPIKey,
    CoinbaseAuthenticationTypeOAuth,
    CoinbaseAuthenticationTypeNone
};

@interface Coinbase ()

@property CoinbaseAuthenticationType authenticationType;
@property (strong) NSString *apiKey;
@property (strong) NSString *apiSecret;
@property (strong) NSString *accessToken;

@end

@implementation Coinbase

+ (Coinbase *)coinbaseWithOAuthAccessToken:(NSString *)accessToken {
    return [[self alloc] initWithOAuthAccessToken:accessToken];
}

+ (Coinbase *)coinbaseWithApiKey:(NSString *)key secret:(NSString *)secret {
    return [[self alloc] initWithApiKey:key secret:secret];
}

// equivalent to [Coinbase new]
+ (Coinbase *)unauthenticatedCoinbase {
    return [[self alloc] init];
}

- (instancetype)init {
    self = [super init];
    if (self) {
        self.authenticationType = CoinbaseAuthenticationTypeNone;
    }
    return self;
}

- (instancetype)initWithOAuthAccessToken:(NSString *)accessToken {
    self = [self init];
    if (self) {
        self.authenticationType = CoinbaseAuthenticationTypeOAuth;
        self.accessToken = accessToken;
    }
    return self;
}

- (instancetype)initWithApiKey:(NSString *)key secret:(NSString *)secret {
    self = [self init];
    if (self) {
        self.authenticationType = CoinbaseAuthenticationTypeAPIKey;
        self.apiKey = key;
        self.apiSecret = secret;
    }
    return self;
}

- (void)requestSuccess:(NSHTTPURLResponse *)operation
              response:(NSData *)data
            completion:(CoinbaseCompletionBlock)completion {
    NSError *error = nil;
    id response = [NSJSONSerialization JSONObjectWithData:data options:0 error:&error];
    if (response == nil) {
        response = @{};
    }

    // Check for errors
    NSMutableDictionary *errorUserInfo = [@{ @"statusCode": [NSNumber numberWithInteger: [operation statusCode]], @"response": response } mutableCopy];
    if ([response isKindOfClass:[NSDictionary class]] && ([response objectForKey:@"error"] || [response objectForKey:@"errors"])) {
        if ([response objectForKey:@"error"]) {
            errorUserInfo[@"errors"] = @[ [response objectForKey:@"error"] ];
        } else {
            errorUserInfo[@"errors"] = [response objectForKey:@"errors"];
        }
        error = [NSError errorWithDomain:CoinbaseErrorDomain code:CoinbaseServerErrorWithMessage userInfo:errorUserInfo];
    } else if ([operation statusCode] >= 300) {
        error = [NSError errorWithDomain:CoinbaseErrorDomain code:CoinbaseServerErrorWithMessage userInfo:errorUserInfo];
    }

    dispatch_async(dispatch_get_main_queue(), ^{
        completion(response, error);
    });
}

// http://stackoverflow.com/a/16458798/764272
- (NSString *)generateSignature:(NSString *)body {
    const char *cKey  = [self.apiSecret cStringUsingEncoding:NSASCIIStringEncoding];
    const char *cData = [body cStringUsingEncoding:NSASCIIStringEncoding];

    unsigned char cHMAC[CC_SHA256_DIGEST_LENGTH];

    CCHmac(kCCHmacAlgSHA256, cKey, strlen(cKey), cData, strlen(cData), cHMAC);

    NSData *HMACData = [[NSData alloc] initWithBytes:cHMAC length:sizeof(cHMAC)];

    const unsigned char *buffer = (const unsigned char *)[HMACData bytes];
    NSString *HMAC = [NSMutableString stringWithCapacity:HMACData.length * 2];

    for (int i = 0; i < HMACData.length; ++i)
        HMAC = [HMAC stringByAppendingFormat:@"%02lx", (unsigned long)buffer[i]];

    return HMAC;
}

- (void)doRequestType:(CoinbaseRequestType)type
                 path:(NSString *)path
           parameters:(NSDictionary *)parameters
           completion:(CoinbaseCompletionBlock)completion {
    [self doRequestType:type path:path parameters:parameters headers:nil completion:completion];
}

- (void)doRequestType:(CoinbaseRequestType)type
                 path:(NSString *)path
           parameters:(NSDictionary *)parameters
              headers:(NSDictionary *)headers
           completion:(CoinbaseCompletionBlock)completion {

    NSData *body = nil;
    if (type == CoinbaseRequestTypeGet || type == CoinbaseRequestTypeDelete) {
        // Parameters need to be appended to URL
        NSMutableArray *parts = [NSMutableArray array];
        NSString *encodedKey, *encodedValue;
        for (NSString *key in parameters) {
            encodedKey = [Coinbase URLEncodedStringFromString:key];
            encodedValue = [Coinbase URLEncodedStringFromString:[parameters objectForKey:key]];
            [parts addObject:[NSString stringWithFormat:@"%@=%@", encodedKey, encodedValue]];
        }
        if (parts.count > 0) {
            path = [path stringByAppendingString:@"?"];
            path = [path stringByAppendingString:[parts componentsJoinedByString:@"&"]];
        }
    } else if (parameters) {
        // POST body is encoded as JSON
        NSError *error = nil;
        body = [NSJSONSerialization dataWithJSONObject:parameters options:0 error:&error];
        if (error) {
            completion(nil, error);
            return;
        }
    }

    NSURL *baseURL = [NSURL URLWithString:@"https://coinbase.com/api/v1/"];
    NSURL *URL = [NSURL URLWithString:path relativeToURL:baseURL];
    NSMutableURLRequest *request = [NSMutableURLRequest requestWithURL:URL cachePolicy:NSURLRequestReloadIgnoringCacheData timeoutInterval:10];
    if (body) {
        [request setHTTPBody:body];
    }
    switch (type) {
        case CoinbaseRequestTypeGet:
            [request setHTTPMethod:@"GET"];
            break;
        case CoinbaseRequestTypePost:
            [request setHTTPMethod:@"POST"];
            [request setValue:@"application/json" forHTTPHeaderField:@"Content-Type"];
            break;
        case CoinbaseRequestTypeDelete:
            [request setHTTPMethod:@"DELETE"];
            break;
        case CoinbaseRequestTypePut:
            [request setHTTPMethod:@"PUT"];
            [request setValue:@"application/json" forHTTPHeaderField:@"Content-Type"];
            break;
    }

    if (self.authenticationType == CoinbaseAuthenticationTypeAPIKey) {
        // HMAC auth
        NSInteger nonce = [[NSDate date] timeIntervalSince1970] * 100000;
        NSString *toBeSigned = [NSString stringWithFormat:@"%ld%@%@", (long)nonce, [URL absoluteString], body ? [[NSString alloc] initWithData:body encoding:NSUTF8StringEncoding] : @""];
        NSString *signature = [self generateSignature: toBeSigned];
        [request setValue:self.apiKey forHTTPHeaderField:@"ACCESS_KEY"];
        [request setValue:signature forHTTPHeaderField:@"ACCESS_SIGNATURE"];
        [request setValue:[NSString stringWithFormat:@"%ld", (long)nonce] forHTTPHeaderField:@"ACCESS_NONCE"];
    } else if (self.authenticationType == CoinbaseAuthenticationTypeOAuth) {
        // OAuth
        [request setValue:[NSString stringWithFormat:@"Bearer %@", self.accessToken] forHTTPHeaderField:@"Authorization"];
    }

    if (headers != nil) {
        for (NSString *header in [headers keyEnumerator]) {
            [request setValue:headers[header] forKey:header];
        }
    }

    NSURLSessionConfiguration *config = [NSURLSessionConfiguration defaultSessionConfiguration];
    NSURLSession *session = [NSURLSession sessionWithConfiguration:config];
    NSURLSessionDataTask *task;
    task = [session dataTaskWithRequest:request
                      completionHandler:^(NSData *data, NSURLResponse *response, NSError *error) {
                          if (error) {
                              dispatch_async(dispatch_get_main_queue(), ^{
                                  completion(nil, error);
                              });
                              return;
                          }
                          [self requestSuccess:(NSHTTPURLResponse*)response response:data completion: completion];
                      }];
    [task resume];
}

#pragma mark - Accounts

-(void) getAccountsList:(CoinbaseCompletionBlock)completion
{
    [self doRequestType:CoinbaseRequestTypeGet path:@"accounts" parameters:nil headers:nil completion:completion];
}

-(void) getAccountsListWithPage:(NSUInteger)page
                          limit:(NSUInteger)limit
                    allAccounts:(NSUInteger)allAccounts
                     completion:(CoinbaseCompletionBlock)completion
{
    NSDictionary *parameters = @{
                                 @"page" : [@(page) stringValue],
                                 @"limit" : [@(limit)  stringValue],
                                 @"all_accounts" : [@(allAccounts)  stringValue]
                                 };

    [self doRequestType:CoinbaseRequestTypeGet path:@"accounts" parameters:parameters headers:nil completion:completion];
}

-(void) getAccount:(NSString *)accountID completion:(CoinbaseCompletionBlock)completion
{
    NSString *path = [NSString stringWithFormat:@"accounts/%@", accountID];

    [self doRequestType:CoinbaseRequestTypeGet path:path parameters:nil headers:nil completion:completion];
}

-(void) getPrimaryAccount:(CoinbaseCompletionBlock)completion
{
    [self doRequestType:CoinbaseRequestTypeGet path:@"accounts/primary" parameters:nil headers:nil completion:completion];
}

-(void) createAccountWithName:(NSString *)name
                   completion:(CoinbaseCompletionBlock)completion
{
    NSDictionary *parameters = @{@"account" :
                                     @{@"name" : name}};

    [self doRequestType:CoinbaseRequestTypePost path:@"accounts" parameters:parameters headers:nil completion:completion];
}

-(void) getBalanceForAccount:(NSString *)accountID completion:(CoinbaseCompletionBlock)completion
{
    NSString *path = [NSString stringWithFormat:@"accounts/%@/balance", accountID];

    [self doRequestType:CoinbaseRequestTypeGet path:path parameters:nil headers:nil completion:completion];
}

-(void) getBitcoinAddressForAccount:(NSString *)accountID completion:(CoinbaseCompletionBlock)completion
{
    NSString *path = [NSString stringWithFormat:@"accounts/%@/address", accountID];

    [self doRequestType:CoinbaseRequestTypeGet path:path parameters:nil headers:nil completion:completion];
}

-(void) createBitcoinAddressForAccount:(NSString *)accountID completion:(CoinbaseCompletionBlock)completion
{
    [self createBitcoinAddressForAccount:accountID label:nil callBackURL:nil completion:completion];
}

-(void) createBitcoinAddressForAccount:(NSString *)accountID
                                 label:(NSString *)label
                           callBackURL:(NSString *)callBackURL
                            completion:(CoinbaseCompletionBlock)completion
{
    NSDictionary *parameters = @{@"address" :
                                     @{@"label" : label,
                                       @"callback_url" : callBackURL
                                       }};

    NSString *path = [NSString stringWithFormat:@"accounts/%@/address", accountID];

    [self doRequestType:CoinbaseRequestTypePost path:path parameters:parameters headers:nil completion:completion];
}

-(void) modifyAccount:(NSString *)accountID
                 name:(NSString *)name
           completion:(CoinbaseCompletionBlock)completion
{
    NSDictionary *parameters = @{@"account" :
                                     @{@"name" : name}};

    NSString *path = [NSString stringWithFormat:@"accounts/%@", accountID];

    [self doRequestType:CoinbaseRequestTypePut path:path parameters:parameters headers:nil completion:completion];
}

-(void) setAccountAsPrimary:(NSString *)accountID completion:(CoinbaseCompletionBlock)completion
{
    NSString *path = [NSString stringWithFormat:@"accounts/%@/primary", accountID];

    [self doRequestType:CoinbaseRequestTypePost path:path parameters:nil headers:nil completion:completion];
}

-(void) deleteAccount:(NSString *)accountID completion:(CoinbaseCompletionBlock)completion
{
    NSString *path = [NSString stringWithFormat:@"accounts/%@", accountID];

    [self doRequestType:CoinbaseRequestTypeDelete path:path parameters:nil headers:nil completion:completion];
}

#pragma mark - Account Changes

-(void) getAccountChanges:(CoinbaseCompletionBlock)completion
{
    [self doRequestType:CoinbaseRequestTypeGet path:@"account_changes" parameters:nil headers:nil completion:completion];
}

-(void) getAccountChangesWithPage:(NSUInteger)page
                            limit:(NSUInteger)limit
                        accountId:(NSString *)accountId
                       completion:(CoinbaseCompletionBlock)completion
{
    NSDictionary *parameters = @{
                                 @"page" : [@(page) stringValue],
                                 @"limit" : [@(limit)  stringValue],
                                 @"account_id" : accountId
                                 };

    [self doRequestType:CoinbaseRequestTypeGet path:@"account_changes" parameters:parameters headers:nil completion:completion];
}

#pragma mark - Addresses

-(void) getAccountAddresses:(CoinbaseCompletionBlock)completion
{
    [self doRequestType:CoinbaseRequestTypeGet path:@"addresses" parameters:nil headers:nil completion:completion];
}

-(void) getAccountAddressesWithPage:(NSUInteger)page
                              limit:(NSUInteger)limit
                          accountId:(NSString *)accountId
                              query:(NSString *)query
                         completion:(CoinbaseCompletionBlock)completion
{
    NSDictionary *parameters = @{
                                 @"page" : [@(page) stringValue],
                                 @"limit" : [@(limit)  stringValue],
                                 @"account_id" : accountId,
                                 @"query" : query,
                                 };

    [self doRequestType:CoinbaseRequestTypeGet path:@"addresses" parameters:parameters headers:nil completion:completion];
}

-(void) getAddressWithAddressOrID:(NSString *) addressOrID completion:(CoinbaseCompletionBlock)completion
{
    NSString *path = [NSString stringWithFormat:@"addresses/%@", addressOrID];

    [self doRequestType:CoinbaseRequestTypeGet path:path parameters:nil headers:nil completion:completion];
}

-(void) getAddressWithAddressOrID:(NSString *)addressOrID
                        accountId:(NSString *)accountId
                       completion:(CoinbaseCompletionBlock)completion
{
    NSString *path = [NSString stringWithFormat:@"addresses/%@", addressOrID];

    NSDictionary *parameters = @{
                                 @"account_id" : accountId,
                                 };

    [self doRequestType:CoinbaseRequestTypeGet path:path parameters:parameters headers:nil completion:completion];
}

#pragma mark - Authorization

-(void) getAuthorizationInformation:(CoinbaseCompletionBlock)completion
{
    [self doRequestType:CoinbaseRequestTypeGet path:@"authorization" parameters:nil headers:nil completion:completion];
}

#pragma mark - Button

-(void) createButtonWithName:(NSString *)name
                      price:(NSString *)price
           priceCurrencyISO:(NSString *)priceCurrencyISO
                 completion:(CoinbaseCompletionBlock)completion
{
    NSDictionary *parameters = @{@"button" :
                                     @{@"name" : name,
                                       @"price_string": price,
                                       @"price_currency_iso" : priceCurrencyISO
                                       }
                                 };
    
    [self doRequestType:CoinbaseRequestTypeGet path:@"buttons" parameters:parameters headers:nil completion:completion];
}

-(void) createButtonWithName:(NSString *)name
                      price:(NSString *)price
           priceCurrencyISO:(NSString *)priceCurrencyISO
                  accountID:(NSString *)accountID
                       type:(NSString *)type
               subscription:(BOOL)subscription
                     repeat:(NSString *)repeat
                      style:(NSString *)style
                       text:(NSString *)text
                description:(NSString *)description
                     custom:(NSString *)custom
               customSecure:(BOOL)customSecure
                callbackURL:(NSString *)callbackURL
                 successURL:(NSString *)successURL
                  cancelURL:(NSString *)cancelURL
                    infoURL:(NSString *)infoURL
               autoRedirect:(BOOL)autoRedirect
        autoRedirectSuccess:(BOOL)autoRedirectSuccess
         autoRedirectCancel:(BOOL)autoRedirectCancel
              variablePrice:(BOOL)variablePrice
             includeAddress:(BOOL)includeAddress
               includeEmail:(BOOL)includeEmail
                choosePrice:(BOOL)choosePrice
                     price1:(NSString *)price1
                     price2:(NSString *)price2
                     price3:(NSString *)price3
                     price4:(NSString *)price4
                     price5:(NSString *)price5
                 completion:(CoinbaseCompletionBlock)completion
{
    NSDictionary *parameters = @{@"button" :
                                     @{@"name" : name,
                                       @"price_string": price,
                                       @"price_currency_iso" : priceCurrencyISO,
                                       @"account_id" : accountID,
                                       @"type" : type,
                                       @"subscription" : subscription ? @"true" : @"false",
                                       @"repeat" : repeat,
                                       @"style" : style,
                                       @"text" : text,
                                       @"description" : description,
                                       @"custom" : custom,
                                       @"custom_secure" : customSecure ? @"true" : @"false",
                                       @"callback_url" : callbackURL,
                                       @"success_url" : successURL,
                                       @"cancel_url" : cancelURL,
                                       @"info_url" : infoURL,
                                       @"auto_redirect" : autoRedirect ? @"true" : @"false",
                                       @"auto_redirect_success" : autoRedirectSuccess ? @"true" : @"false",
                                       @"auto_redirect_cancel" : autoRedirectCancel ? @"true" : @"false",
                                       @"variable_price" : variablePrice ? @"true" : @"false",
                                       @"include_address" : includeAddress ? @"true" : @"false",
                                       @"include_email" : includeEmail ? @"true" : @"false",
                                       @"choose_price" : choosePrice ? @"true" : @"false",
                                       }
                                 };

    [self doRequestType:CoinbaseRequestTypePost path:@"buttons" parameters:parameters headers:nil completion:completion];
}

-(void)getButtonWithID:(NSString *)customValueOrID completion:(CoinbaseCompletionBlock)completion
{
    NSString *path = [NSString stringWithFormat:@"buttons/%@", customValueOrID];

    [self doRequestType:CoinbaseRequestTypeGet path:path parameters:nil headers:nil completion:completion];
}

-(void) createOrderForButtonWithID:(NSString *)customValueOrID completion:(CoinbaseCompletionBlock)completion
{
    NSString *path = [NSString stringWithFormat:@"buttons/%@/create_order", customValueOrID];

    [self doRequestType:CoinbaseRequestTypePost path:path parameters:nil headers:nil completion:completion];
}

-(void)getOrdersForButtonWithID:(NSString *)customValueOrID completion:(CoinbaseCompletionBlock)completion
{
    NSString *path = [NSString stringWithFormat:@"buttons/%@/orders", customValueOrID];

    [self doRequestType:CoinbaseRequestTypeGet path:path parameters:nil headers:nil completion:completion];
}

#pragma mark - Buys

-(void) buy:(double)quantity completion:(CoinbaseCompletionBlock)completion
{
    NSNumber *quantityNumber = [NSNumber numberWithDouble:quantity];

    NSDictionary *parameters = @{
                                 @"qty" : [quantityNumber stringValue]
                                 };

    [self doRequestType:CoinbaseRequestTypePost path:@"buys" parameters:parameters headers:nil completion:completion];
}

-(void)                 buy:(double)quantity
                  accountID:(NSString *)accountID
                   currency:(NSString *)currency
       agreeBTCAmountVaries:(BOOL)agreeBTCAmountVaries
                     commit:(BOOL)commit
            paymentMethodID:(NSString *)paymentMethodID
                 completion:(CoinbaseCompletionBlock)completion
{
    NSDictionary *parameters = @{
                                 @"qty" : [[NSNumber numberWithDouble:quantity] stringValue],
                                 @"account_id" : accountID,
                                 @"currency" : currency,
                                 @"agree_btc_amount_varies" : agreeBTCAmountVaries ? @"true" : @"false",
                                 @"commit" : commit ? @"true" : @"false",
                                 @"paymentMethodID" : paymentMethodID
                                 };

    [self doRequestType:CoinbaseRequestTypePost path:@"buys" parameters:parameters headers:nil completion:completion];
}

#pragma mark - Contacts


-(void) getContacts:(CoinbaseCompletionBlock)completion
{
    [self doRequestType:CoinbaseRequestTypeGet path:@"contacts" parameters:nil headers:nil completion:completion];
}

-(void) getContactsWithPage:(NSUInteger)page
                      limit:(NSUInteger)limit
                      query:(NSString *)query
                 completion:(CoinbaseCompletionBlock)completion
{
    NSDictionary *parameters = @{
                                 @"page" : [@(page) stringValue],
                                 @"limit" : [@(limit)  stringValue],
                                 @"query" : query,
                                 };

    [self doRequestType:CoinbaseRequestTypeGet path:@"contacts" parameters:parameters headers:nil completion:completion];

}

#pragma mark - Currencies

-(void) getSupportedCurrencies:(CoinbaseCompletionBlock)completion
{
    [self doRequestType:CoinbaseRequestTypeGet path:@"currencies" parameters:nil headers:nil completion:completion];
}

-(void) getExchangeRates:(CoinbaseCompletionBlock)completion
{
    [self doRequestType:CoinbaseRequestTypeGet path:@"exchange_rates" parameters:nil headers:nil completion:completion];
}

#pragma mark - Deposits

-(void) makeDepositToAccount:(NSString *)accountID
                      amount:(double)amount
             paymentMethodId:(NSString *)paymentMethodId
                      commit:(BOOL)commit
                  completion:(CoinbaseCompletionBlock)completion
{
    NSDictionary *parameters = @{
                                 @"account_id" : accountID,
                                 @"amount" : [[NSNumber numberWithDouble:amount] stringValue],
                                 @"payment_method_id" : paymentMethodId,
                                 @"commit" : commit ? @"true" : @"false",
                                 };

    [self doRequestType:CoinbaseRequestTypePost path:@"deposits" parameters:parameters headers:nil completion:completion];
}

#pragma mark - Multisig

-(void) createMultiSigAccountWithName:(NSString *)name
                                 type:(NSString *)type
                   requiredSignatures:(NSUInteger)requiredSignatures
                             xPubKeys:(NSArray *)xPubKeys
                           completion:(CoinbaseCompletionBlock)completion
{
    NSDictionary *parameters = @{@"account" :
                                     @{@"name" : name,
                                       @"type": type,
                                       @"m" : [[NSNumber numberWithUnsignedInteger:requiredSignatures] stringValue],
                                       @"xpubkeys": xPubKeys}
                                 };

    [self doRequestType:CoinbaseRequestTypePost path:@"accounts" parameters:parameters headers:nil completion:completion];
}

#warning Todo - Create a multisig transaction

-(void) getSignatureHashesWithTransactionID:(NSString *)transactionID completion:(CoinbaseCompletionBlock)completion
{
    NSString *path = [NSString stringWithFormat:@"transactions/%@/sighashes", transactionID];

    [self doRequestType:CoinbaseRequestTypeGet path:path parameters:nil headers:nil completion:completion];
}

-(void) getSignatureHashesWithTransactionID:(NSString *)transactionID accountID:(NSString *)accountID completion:(CoinbaseCompletionBlock)completion
{
    NSString *path = [NSString stringWithFormat:@"transactions/%@/sighashes", transactionID];

    NSDictionary *parameters = @{
                                 @"account_id" : accountID,
                                 };

    [self doRequestType:CoinbaseRequestTypeGet path:path parameters:parameters headers:nil completion:completion];
}

-(void) signaturesForMultiSigTransaction:(NSString *)transactionID
                              signatures:(NSArray *)signatures
                              completion:(CoinbaseCompletionBlock)completion
{
    NSDictionary *parameters = @{
                                 @"signatures": signatures
                                 };

    NSString *path = [NSString stringWithFormat:@"transactions/%@/signatures", transactionID];

    [self doRequestType:CoinbaseRequestTypePut path:path parameters:parameters headers:nil completion:completion];
}

#pragma mark - OAuth Applications


-(void) getOAuthApplications:(CoinbaseCompletionBlock)completion
{
    [self doRequestType:CoinbaseRequestTypeGet path:@"oauth/applications" parameters:nil headers:nil completion:completion];

}

-(void) getOAuthApplicationsWithPage:(NSUInteger)page
                               limit:(NSUInteger)limit
                          completion:(CoinbaseCompletionBlock)completion
{
    NSDictionary *parameters = @{
                                 @"page" : [@(page) stringValue],
                                 @"limit" : [@(limit)  stringValue],
                                 };

    [self doRequestType:CoinbaseRequestTypeGet path:@"oauth/applications" parameters:parameters headers:nil completion:completion];
}

-(void) getOAuthApplicationWithID:(NSString *)applicationID
                       completion:(CoinbaseCompletionBlock)completion
{
    NSString *path = [NSString stringWithFormat:@"oauth/applications/%@", applicationID];

    [self doRequestType:CoinbaseRequestTypeGet path:path parameters:nil headers:nil completion:completion];
}

-(void) createOAuthApplicationWithName:(NSString *)name
                           reDirectURL:(NSString *)reDirectURL
                            completion:(CoinbaseCompletionBlock)completion
{
    NSDictionary *parameters = @{@"application" :
                                     @{@"name" : name,
                                       @"redirect_uri": reDirectURL
                                       }
                                 };

    [self doRequestType:CoinbaseRequestTypePost path:@"oauth/applications" parameters:parameters headers:nil completion:completion];
}

#pragma mark - Orders

-(void) getOrders:(CoinbaseCompletionBlock)completion
{
    [self doRequestType:CoinbaseRequestTypeGet path:@"orders" parameters:nil headers:nil completion:completion];
}

-(void) getOrdersWithPage:(NSUInteger)page
                    limit:(NSUInteger)limit
                accountID:(NSString *)accountID
               completion:(CoinbaseCompletionBlock)completion
{
    NSDictionary *parameters = @{
                                 @"page" : [@(page) stringValue],
                                 @"limit" : [@(limit)  stringValue],
                                 @"account_id" : accountID
                                 };

    [self doRequestType:CoinbaseRequestTypeGet path:@"orders" parameters:parameters headers:nil completion:completion];
}

-(void) createOrderWithName:(NSString *)name
                      price:(NSString *)price
           priceCurrencyISO:(NSString *)priceCurrencyISO
                 completion:(CoinbaseCompletionBlock)completion
{
    NSDictionary *parameters = @{@"button" :
                                     @{@"name" : name,
                                       @"price_string": price,
                                       @"price_currency_iso" : priceCurrencyISO
                                       }
                                 };

    [self doRequestType:CoinbaseRequestTypeGet path:@"orders" parameters:parameters headers:nil completion:completion];
}

-(void) createOrderWithName:(NSString *)name
                      price:(NSString *)price
           priceCurrencyISO:(NSString *)priceCurrencyISO
                  accountID:(NSString *)accountID
                       type:(NSString *)type
               subscription:(BOOL)subscription
                     repeat:(NSString *)repeat
                      style:(NSString *)style
                       text:(NSString *)text
                description:(NSString *)description
                     custom:(NSString *)custom
               customSecure:(BOOL)customSecure
                callbackURL:(NSString *)callbackURL
                 successURL:(NSString *)successURL
                  cancelURL:(NSString *)cancelURL
                    infoURL:(NSString *)infoURL
               autoRedirect:(BOOL)autoRedirect
        autoRedirectSuccess:(BOOL)autoRedirectSuccess
         autoRedirectCancel:(BOOL)autoRedirectCancel
              variablePrice:(BOOL)variablePrice
             includeAddress:(BOOL)includeAddress
               includeEmail:(BOOL)includeEmail
                choosePrice:(BOOL)choosePrice
                     price1:(NSString *)price1
                     price2:(NSString *)price2
                     price3:(NSString *)price3
                     price4:(NSString *)price4
                     price5:(NSString *)price5
                 completion:(CoinbaseCompletionBlock)completion
{
    NSDictionary *parameters = @{@"button" :
                                     @{@"name" : name,
                                       @"price_string": price,
                                       @"price_currency_iso" : priceCurrencyISO,
                                       @"account_id" : accountID,
                                       @"type" : type,
                                       @"subscription" : subscription ? @"true" : @"false",
                                       @"repeat" : repeat,
                                       @"style" : style,
                                       @"text" : text,
                                       @"description" : description,
                                       @"custom" : custom,
                                       @"custom_secure" : customSecure ? @"true" : @"false",
                                       @"callback_url" : callbackURL,
                                       @"success_url" : successURL,
                                       @"cancel_url" : cancelURL,
                                       @"info_url" : infoURL,
                                       @"auto_redirect" : autoRedirect ? @"true" : @"false",
                                       @"auto_redirect_success" : autoRedirectSuccess ? @"true" : @"false",
                                       @"auto_redirect_cancel" : autoRedirectCancel ? @"true" : @"false",
                                       @"variable_price" : variablePrice ? @"true" : @"false",
                                       @"include_address" : includeAddress ? @"true" : @"false",
                                       @"include_email" : includeEmail ? @"true" : @"false",
                                       @"choose_price" : choosePrice ? @"true" : @"false",
                                       }
                                 };

    [self doRequestType:CoinbaseRequestTypePost path:@"orders" parameters:parameters headers:nil completion:completion];
}

-(void) getOrderWithID:(NSString *)customFieldOrID
            completion:(CoinbaseCompletionBlock)completion
{
    NSString *path = [NSString stringWithFormat:@"orders/%@", customFieldOrID];

    [self doRequestType:CoinbaseRequestTypeGet path:path parameters:nil headers:nil completion:completion];
}

-(void) getOrderWithID:(NSString *)customFieldOrID
             accountID:(NSString *)accountID
            completion:(CoinbaseCompletionBlock)completion
{
    NSDictionary *parameters = @{
                                 @"account_id" : accountID
                                 };

    NSString *path = [NSString stringWithFormat:@"orders/%@", customFieldOrID];

    [self doRequestType:CoinbaseRequestTypeGet path:path parameters:parameters headers:nil completion:completion];
}

<<<<<<< HEAD
#pragma mark - Users

-(void) getCurrentUser:(CoinbaseCompletionBlock)completion
{
    [self doRequestType:CoinbaseRequestTypeGet path:@"users/self" parameters:nil headers:nil completion:completion];
}

-(void) modifyCurrentUserName:(NSString *)name
                   completion:(CoinbaseCompletionBlock)completion
{
    NSDictionary *parameters = @{@"user" :
                                     @{@"name" : name,
                                       }
                                 };

    [self doRequestType:CoinbaseRequestTypePut path:@"users/self" parameters:parameters headers:nil completion:completion];
}

-(void) modifyCurrentUserNativeCurrency:(NSString *)nativeCurrency
                             completion:(CoinbaseCompletionBlock)completion
{
    NSDictionary *parameters = @{@"user" :
                                     @{@"native_currency" : nativeCurrency,
                                       }
                                 };

    [self doRequestType:CoinbaseRequestTypePut path:@"users/self" parameters:parameters headers:nil completion:completion];

}

-(void) modifyCurrentUserTimeZone:(NSString *)timeZone
                       completion:(CoinbaseCompletionBlock)completion
{
    NSDictionary *parameters = @{@"user" :
                                     @{@"time_zone" : timeZone,
                                       }
                                 };

    [self doRequestType:CoinbaseRequestTypePut path:@"users/self" parameters:parameters headers:nil completion:completion];

}

-(void) modifyCurrentUserName:(NSString *)name
               nativeCurrency:(NSString *)nativeCurrency
                     timeZone:(NSString *)timeZone
                   completion:(CoinbaseCompletionBlock)completion
{
    NSDictionary *parameters = @{@"user" :
                                       @{@"name" : name,
                                         @"native_currency" : nativeCurrency,
                                         @"time_zone" : timeZone
                                        }
                                 };

    [self doRequestType:CoinbaseRequestTypePut path:@"users/self" parameters:parameters headers:nil completion:completion];
=======
#pragma mark - Payment Methods

-(void) getPaymentMethods:(CoinbaseCompletionBlock)completion
{
    [self doRequestType:CoinbaseRequestTypeGet path:@"payment_methods" parameters:nil headers:nil completion:completion];
}

-(void) paymentMethodWithID:(NSString *)paymentMethodID completion:(CoinbaseCompletionBlock)completion
{
    NSString *path = [NSString stringWithFormat:@"payment_methods/%@", paymentMethodID];

    [self doRequestType:CoinbaseRequestTypeGet path:path parameters:nil headers:nil completion:completion];
}

-(void) refundOrderWithID:(NSString *)customFieldOrID
            refundISOCode:(NSString *)refundISOCode
               completion:(CoinbaseCompletionBlock)completion
{
    NSDictionary *parameters = @{
                                 @"refund_iso_code" : refundISOCode
                                 };

    NSString *path = [NSString stringWithFormat:@"orders/%@/refund", customFieldOrID];

    [self doRequestType:CoinbaseRequestTypePost path:path parameters:parameters headers:nil completion:completion];
}

-(void) refundOrderWithID:(NSString *)customFieldOrID
            refundISOCode:(NSString *)refundISOCode
             mispaymentID:(NSString *)mispaymentID
    externalRefundAddress:(NSString *)externalRefundAddress
               instantBuy:(BOOL)instantBuy
               completion:(CoinbaseCompletionBlock)completion
{
    NSDictionary *parameters = @{
                                 @"refund_iso_code" : refundISOCode,
                                 @"mispayment_id" : mispaymentID,
                                 @"external_refund_address" :externalRefundAddress,
                                 @"instant_buy" : instantBuy ? @"true" : @"false"
                                 };

    NSString *path = [NSString stringWithFormat:@"orders/%@/refund", customFieldOrID];

    [self doRequestType:CoinbaseRequestTypePost path:path parameters:parameters headers:nil completion:completion];
}

#pragma mark - Prices

-(void) getBuyPrice:(CoinbaseCompletionBlock)completion
{
    [self doRequestType:CoinbaseRequestTypeGet path:@"prices/buy" parameters:nil headers:nil completion:completion];
}

-(void) getBuyPriceWithQuantity:(double)qty
                       currency:(NSString *)currency
                     completion:(CoinbaseCompletionBlock)completion
{
    NSDictionary *parameters = @{
                                 @"qty" : [[NSNumber numberWithDouble:qty] stringValue],
                                 @"currency" : currency
                                 };

    [self doRequestType:CoinbaseRequestTypeGet path:@"prices/buy" parameters:parameters headers:nil completion:completion];
}

-(void) getSellPrice:(CoinbaseCompletionBlock)completion
{
    [self doRequestType:CoinbaseRequestTypeGet path:@"prices/sell" parameters:nil headers:nil completion:completion];
}

-(void) getSellPriceWithQuantity:(double)qty
                        currency:(NSString *)currency
                      completion:(CoinbaseCompletionBlock)completion
{
    NSDictionary *parameters = @{
                                 @"qty" : [[NSNumber numberWithDouble:qty] stringValue],
                                 @"currency" : currency
                                 };

    [self doRequestType:CoinbaseRequestTypeGet path:@"prices/sell" parameters:parameters headers:nil completion:completion];
}

-(void) getSpotRate:(CoinbaseCompletionBlock)completion
{
    [self doRequestType:CoinbaseRequestTypeGet path:@"prices/spot_rate" parameters:nil headers:nil completion:completion];
}

-(void) getSpotRateWithCurrency:(NSString *)currency
                     completion:(CoinbaseCompletionBlock)completion
{
    NSDictionary *parameters = @{
                                 @"currency" : currency
                                 };

    [self doRequestType:CoinbaseRequestTypeGet path:@"prices/spot_rate" parameters:parameters headers:nil completion:completion];
}

-(void) getHistoricalSpotRate:(CoinbaseCompletionBlock)completion
{
    [self doRequestType:CoinbaseRequestTypeGet path:@"prices/historical" parameters:nil headers:nil completion:completion];
}

-(void) getHistoricalSpotRateWithPage:(NSUInteger)page
                           completion:(CoinbaseCompletionBlock)completion
{
    NSDictionary *parameters = @{
                                 @"page" : [NSNumber numberWithUnsignedInteger:page]
                                 };

    [self doRequestType:CoinbaseRequestTypeGet path:@"prices/historical" parameters:parameters headers:nil completion:completion];
}

#pragma mark - Recurring Payments

-(void) getRecurringPayments:(CoinbaseCompletionBlock)completion
{
    [self doRequestType:CoinbaseRequestTypeGet path:@"recurring_payments" parameters:nil headers:nil completion:completion];
}

-(void) getRecurringPaymentsWithPage:(NSUInteger)page
                               limit:(NSUInteger)limit
                          completion:(CoinbaseCompletionBlock)completion
{
    NSDictionary *parameters = @{
                                 @"page" : [@(page) stringValue],
                                 @"limit" : [@(limit)  stringValue]
                                 };

    [self doRequestType:CoinbaseRequestTypeGet path:@"recurring_payments" parameters:parameters headers:nil completion:completion];
}

-(void) recurringPaymentWithID:(NSString *)recurringPaymentID
                    completion:(CoinbaseCompletionBlock)completion
{
    NSString *path = [NSString stringWithFormat:@"recurring_payments/%@", recurringPaymentID];

    [self doRequestType:CoinbaseRequestTypeGet path:path parameters:nil headers:nil completion:completion];
}

-(void) createReportWithType:(NSString *)type
                       email:(NSString *)email
                  completion:(CoinbaseCompletionBlock)completion
{
    NSDictionary *parameters = @{@"report" :
                                     @{@"type" : type,
                                       @"email": email,
                                       }
                                 };

    [self doRequestType:CoinbaseRequestTypePost path:@"reports" parameters:parameters headers:nil completion:completion];
}

-(void) createReportWithType:(NSString *)type
                       email:(NSString *)email
                   accountID:(NSString *)accountID
                 callbackURL:(NSString *)callbackURL
                   timeRange:(NSString *)timeRange
              timeRangeStart:(NSString *)timeRangeStart
                timeRangeEnd:(NSString *)timeRangeEnd
                   startType:(NSString *)startType
                 nextRunDate:(NSString *)nextRunDate
                 nextRunTime:(NSString *)nextRunTime
                      repeat:(NSString *)repeat
                       times:(NSUInteger)times
                  completion:(CoinbaseCompletionBlock)completion
{
    NSDictionary *parameters = @{@"report" :
                                     @{@"type" : type,
                                       @"email": email,
                                       @"callback_url": callbackURL,
                                       @"time_range": timeRange,
                                       @"time_range_start": timeRangeStart,
                                       @"time_range_end": timeRangeEnd,
                                       @"start_type": startType,
                                       @"next_run_date": nextRunDate,
                                       @"next_run_time": nextRunTime,
                                       @"repeat": repeat,
                                       @"times": [NSNumber numberWithUnsignedInteger:times]
                                       }
                                 };

    [self doRequestType:CoinbaseRequestTypePost path:@"reports" parameters:parameters headers:nil completion:completion];
}

#pragma mark - Refunds

-(void) refundWithID:(NSString *)refundID
          completion:(CoinbaseCompletionBlock)completion
{
    NSString *path = [NSString stringWithFormat:@"refunds/%@", refundID];

    [self doRequestType:CoinbaseRequestTypeGet path:path parameters:nil headers:nil completion:completion];
}

#pragma mark - Reports

-(void) getReports:(CoinbaseCompletionBlock)completion
{
    [self doRequestType:CoinbaseRequestTypeGet path:@"reports" parameters:nil headers:nil completion:completion];
}

-(void) getReportsWithPage:(NSUInteger)page
                     limit:(NSUInteger)limit
                completion:(CoinbaseCompletionBlock)completion
{
    NSDictionary *parameters = @{
                                 @"page" : [@(page) stringValue],
                                 @"limit" : [@(limit)  stringValue],
                                 };

    [self doRequestType:CoinbaseRequestTypeGet path:@"reports" parameters:parameters headers:nil completion:completion];
}

-(void) reportWithID:(NSString *)reportID completion:(CoinbaseCompletionBlock)completion
{
    NSString *path = [NSString stringWithFormat:@"reports/%@", reportID];

    [self doRequestType:CoinbaseRequestTypeGet path:path parameters:nil headers:nil completion:completion];
}

#pragma mark - Sells

-(void) sellQuantity:(double)quantity
          completion:(CoinbaseCompletionBlock)completion
{
    NSDictionary *parameters = @{
                                 @"qty" : [[NSNumber numberWithDouble:quantity] stringValue]
                                 };

    [self doRequestType:CoinbaseRequestTypePost path:@"sells" parameters:parameters headers:nil completion:completion];
}

-(void) sellQuantity:(double)quantity
           accountID:(NSString *)accountID
            currency:(NSString *)currency
              commit:(BOOL)commit
agreeBTCAmountVaries:(BOOL)agreeBTCAmountVaries
     paymentMethodID:(NSString *)paymentMethodID
          completion:(CoinbaseCompletionBlock)completion
{
    NSDictionary *parameters = @{
                                 @"qty" : [[NSNumber numberWithDouble:quantity] stringValue],
                                 @"account_id" : accountID,
                                 @"currency" : currency,
                                 @"commit" : commit ? @"true" : @"false",
                                 @"agree_btc_amount_varies" : agreeBTCAmountVaries ? @"true" : @"false",
                                 @"payment_method_id" : paymentMethodID
                                 };

    [self doRequestType:CoinbaseRequestTypePost path:@"sells" parameters:parameters headers:nil completion:completion];
}

#pragma mark - Subscribers

-(void) getSubscribers:(CoinbaseCompletionBlock)completion
{
    [self doRequestType:CoinbaseRequestTypeGet path:@"subscribers" parameters:nil headers:nil completion:completion];
}

-(void) getSubscribersWithAccountID:(NSString *)accountID
                         completion:(CoinbaseCompletionBlock)completion
{
    NSDictionary *parameters = @{
                                 @"account_id" : accountID
                                 };

    [self doRequestType:CoinbaseRequestTypeGet path:@"subscribers" parameters:parameters headers:nil completion:completion];
}

-(void) subscriptionWithID:(NSString *)subscriptionID completion:(CoinbaseCompletionBlock)completion
{
    NSString *path = [NSString stringWithFormat:@"subscribers/%@", subscriptionID];

    [self doRequestType:CoinbaseRequestTypeGet path:path parameters:nil headers:nil completion:completion];
}

-(void) subscriptionWithID:(NSString *)subscriptionID
                 accountID:(NSString *)accountID
                completion:(CoinbaseCompletionBlock)completion
{
    NSDictionary *parameters = @{
                                 @"account_id" : accountID
                                 };
    NSString *path = [NSString stringWithFormat:@"subscribers/%@", subscriptionID];

    [self doRequestType:CoinbaseRequestTypeGet path:path parameters:parameters headers:nil completion:completion];
}

#pragma mark - Tokens

-(void) createToken:(CoinbaseCompletionBlock)completion
{
    [self doRequestType:CoinbaseRequestTypePost path:@"tokens" parameters:nil headers:nil completion:completion];
}

-(void) redeemTokenWithID:(NSString *)tokenID completion:(CoinbaseCompletionBlock)completion
{
    NSDictionary *parameters = @{
                                 @"token_id" : tokenID
                                 };

    [self doRequestType:CoinbaseRequestTypePost path:@"tokens/redeem" parameters:parameters headers:nil completion:completion];
}

#pragma mark - Transactions

-(void) getTransactions:(CoinbaseCompletionBlock)completion
{
    [self doRequestType:CoinbaseRequestTypeGet path:@"transactions" parameters:nil headers:nil completion:completion];
}

-(void) getTransactionsWithPage:(NSUInteger)page
                          limit:(NSUInteger)limit
                      accountID:(NSString *)accountID
                     completion:(CoinbaseCompletionBlock)completion
{
    NSDictionary *parameters = @{
                                 @"page" : [@(page) stringValue],
                                 @"limit" : [@(limit)  stringValue],
                                 @"account_id" : accountID
                                 };

    [self doRequestType:CoinbaseRequestTypeGet path:@"transactions" parameters:parameters headers:nil completion:completion];
}

-(void) transactionWithID:(NSString *)transactionID
               completion:(CoinbaseCompletionBlock)completion
{
    NSString *path = [NSString stringWithFormat:@"transactions/%@", transactionID];

    [self doRequestType:CoinbaseRequestTypeGet path:path parameters:nil headers:nil completion:completion];
}

-(void) transactionWithID:(NSString *)transactionID
                accountID:(NSString *)accountID
               completion:(CoinbaseCompletionBlock)completion
{
    NSDictionary *parameters = @{
                                 @"account_id" : accountID
                                 };

    NSString *path = [NSString stringWithFormat:@"transactions/%@", transactionID];

    [self doRequestType:CoinbaseRequestTypeGet path:path parameters:parameters headers:nil completion:completion];
}

-(void) sendAmount:(double)amount
                to:(NSString *)to
        completion:(CoinbaseCompletionBlock)completion
{
    NSDictionary *parameters = @{@"transaction" :
                                     @{@"to" : to,
                                       @"amount": [[NSNumber numberWithDouble:amount] stringValue]
                                       }
                                 };

    [self doRequestType:CoinbaseRequestTypePost path:@"transactions/send_money" parameters:parameters headers:nil completion:completion];
}

-(void) sendAmount:(double)amount
                to:(NSString *)to
             notes:(NSString *)notes
           userFee:(double)userFee
        referrerID:(NSString *)referrerID
              idem:(NSString *)idem
        instantBuy:(BOOL)instantBuy
           orderID:(NSString *)orderID
         accountID:(NSString *)accountID
        completion:(CoinbaseCompletionBlock)completion
{
    NSDictionary *parameters = @{@"transaction" :
                                     @{@"to" : to,
                                       @"amount": [[NSNumber numberWithDouble:amount] stringValue],
                                       @"notes" :notes,
                                       @"user_fee" : userFee ? @"true" : @"false",
                                       @"referrer_id" : referrerID,
                                       @"idem" : idem,
                                       @"instant_buy" : instantBuy ? @"true" : @"false",
                                       @"order_id" : orderID,
                                       @"account_id" : accountID
                                       }
                                 };

    [self doRequestType:CoinbaseRequestTypePost path:@"transactions/send_money" parameters:parameters headers:nil completion:completion];
}

-(void) sendAmount:(double)amount
 amountCurrencyISO:(NSString *)amountCurrencyISO
                to:(NSString *)to
             notes:(NSString *)notes
           userFee:(double)userFee
        referrerID:(NSString *)referrerID
              idem:(NSString *)idem
        instantBuy:(BOOL)instantBuy
           orderID:(NSString *)orderID
         accountID:(NSString *)accountID
        completion:(CoinbaseCompletionBlock)completion
{
    NSDictionary *parameters = @{@"transaction" :
                                     @{@"to" : to,
                                       @"amount": [[NSNumber numberWithDouble:amount] stringValue],
                                       @"amount_currency_iso" : amountCurrencyISO,
                                       @"notes" :notes,
                                       @"user_fee" : userFee ? @"true" : @"false",
                                       @"referrer_id" : referrerID,
                                       @"idem" : idem,
                                       @"instant_buy" : instantBuy ? @"true" : @"false",
                                       @"order_id" : orderID,
                                       @"account_id" : accountID
                                       }
                                 };

    [self doRequestType:CoinbaseRequestTypePost path:@"transactions/send_money" parameters:parameters headers:nil completion:completion];
}

-(void) transferAmount:(double)amount
                    to:(NSString *)to
            completion:(CoinbaseCompletionBlock)completion
{
    NSDictionary *parameters = @{@"transaction" :
                                     @{@"to" : to,
                                       @"amount": [[NSNumber numberWithDouble:amount] stringValue]
                                       }
                                 };

    [self doRequestType:CoinbaseRequestTypePost path:@"transactions/transfer_money" parameters:parameters headers:nil completion:completion];
}

-(void) transferAmount:(double)amount
                    to:(NSString *)to
             accountID:(NSString *)accountID
            completion:(CoinbaseCompletionBlock)completion
{
    NSDictionary *parameters = @{@"transaction" :
                                     @{@"to" : to,
                                       @"amount": [[NSNumber numberWithDouble:amount] stringValue],
                                       @"account_id" : accountID
                                       }
                                 };

    [self doRequestType:CoinbaseRequestTypePost path:@"transactions/transfer_money" parameters:parameters headers:nil completion:completion];
}

-(void) requestAmount:(double)amount
                 from:(NSString *)from
           completion:(CoinbaseCompletionBlock)completion
{
    NSDictionary *parameters = @{@"transaction" :
                                     @{@"from" : from,
                                       @"amount": [[NSNumber numberWithDouble:amount] stringValue]
                                       }
                                 };

    [self doRequestType:CoinbaseRequestTypePost path:@"transactions/request_money" parameters:parameters headers:nil completion:completion];
}

-(void) requestAmount:(double)amount
                 from:(NSString *)from
                notes:(NSString *)notes
            accountID:(NSString *)accountID
           completion:(CoinbaseCompletionBlock)completion
{
    NSDictionary *parameters = @{@"transaction" :
                                     @{@"from" : from,
                                       @"amount": [[NSNumber numberWithDouble:amount] stringValue],
                                       @"notes" :notes,
                                       @"account_id" : accountID
                                       }
                                 };

    [self doRequestType:CoinbaseRequestTypePost path:@"transactions/request_money" parameters:parameters headers:nil completion:completion];

}

-(void) requestAmount:(double)amount
    amountCurrencyISO:(NSString *)amountCurrencyISO
                 from:(NSString *)from
                notes:(NSString *)notes
            accountID:(NSString *)accountID
           completion:(CoinbaseCompletionBlock)completion
{
    NSDictionary *parameters = @{@"transaction" :
                                     @{@"from" : from,
                                       @"amount": [[NSNumber numberWithDouble:amount] stringValue],
                                       @"amount_currency_iso" : amountCurrencyISO,
                                       @"notes" :notes,
                                       @"account_id" : accountID
                                       }
                                 };

    [self doRequestType:CoinbaseRequestTypePost path:@"transactions/request_money" parameters:parameters headers:nil completion:completion];
}

-(void) resendRequestWithID:(NSString *)transactionID
                 completion:(CoinbaseCompletionBlock)completion
{
    NSString *path = [NSString stringWithFormat:@"transactions/%@/resend_request", transactionID];

    [self doRequestType:CoinbaseRequestTypePut path:path parameters:nil headers:nil completion:completion];
}

-(void) resendRequestWithID:(NSString *)transactionID
                  accountID:(NSString *)accountID
                 completion:(CoinbaseCompletionBlock)completion
{
    NSDictionary *parameters = @{
                                 @"account_id" : accountID
                                 };

    NSString *path = [NSString stringWithFormat:@"transactions/%@/resend_request", transactionID];

    [self doRequestType:CoinbaseRequestTypePut path:path parameters:parameters headers:nil completion:completion];
}

-(void) completeRequestWithID:(NSString *)transactionID
                   completion:(CoinbaseCompletionBlock)completion
{
    NSString *path = [NSString stringWithFormat:@"transactions/%@/complete_request", transactionID];

    [self doRequestType:CoinbaseRequestTypePut path:path parameters:nil headers:nil completion:completion];
}

-(void) completeRequestWithID:(NSString *)transactionID
                    accountID:(NSString *)accountID
                   completion:(CoinbaseCompletionBlock)completion
{
    NSDictionary *parameters = @{
                                 @"account_id" : accountID
                                 };

    NSString *path = [NSString stringWithFormat:@"transactions/%@/complete_request", transactionID];

    [self doRequestType:CoinbaseRequestTypePut path:path parameters:parameters headers:nil completion:completion];
}

-(void) cancelRequestWithID:(NSString *)transactionID
                 completion:(CoinbaseCompletionBlock)completion
{
    NSString *path = [NSString stringWithFormat:@"transactions/%@/cancel_request", transactionID];

    [self doRequestType:CoinbaseRequestTypePut path:path parameters:nil headers:nil completion:completion];
}

-(void) cancelRequestWithID:(NSString *)transactionID
                  accountID:(NSString *)accountID
                 completion:(CoinbaseCompletionBlock)completion
{
    NSDictionary *parameters = @{
                                 @"account_id" : accountID
                                 };

    NSString *path = [NSString stringWithFormat:@"transactions/%@/cancel_request", transactionID];

    [self doRequestType:CoinbaseRequestTypePut path:path parameters:parameters headers:nil completion:completion];
}


#pragma mark - Transfers

-(void) getTransfers:(CoinbaseCompletionBlock)completion
{
    [self doRequestType:CoinbaseRequestTypeGet path:@"transfers" parameters:nil headers:nil completion:completion];
}

-(void) getTransfersWithPage:(NSUInteger)page
                       limit:(NSUInteger)limit
                   accountID:(NSString *)accountID
                  completion:(CoinbaseCompletionBlock)completion
{
    NSDictionary *parameters = @{
                                 @"page" : [@(page) stringValue],
                                 @"limit" : [@(limit)  stringValue],
                                 @"account_id" : accountID
                                 };

    [self doRequestType:CoinbaseRequestTypeGet path:@"transfers" parameters:parameters headers:nil completion:completion];
}

-(void) transferWithID:(NSString *)transferID
            completion:(CoinbaseCompletionBlock)completion
{
    NSString *path = [NSString stringWithFormat:@"transfers/%@", transferID];

    [self doRequestType:CoinbaseRequestTypeGet path:path parameters:nil headers:nil completion:completion];
}

-(void) transferWithID:(NSString *)transferID
             accountID:(NSString *)accountID
            completion:(CoinbaseCompletionBlock)completion
{
    NSDictionary *parameters = @{
                                 @"account_id" : accountID
                                 };

    NSString *path = [NSString stringWithFormat:@"transfers/%@", transferID];

    [self doRequestType:CoinbaseRequestTypeGet path:path parameters:parameters headers:nil completion:completion];
}

-(void) commitTransferWithID:(NSString *)transferID
                  completion:(CoinbaseCompletionBlock)completion
{
    NSString *path = [NSString stringWithFormat:@"transfers/%@/commit", transferID];

    [self doRequestType:CoinbaseRequestTypePost path:path parameters:nil headers:nil completion:completion];
}

-(void) commitTransferWithID:(NSString *)transferID
                   accountID:(NSString *)accountID
                  completion:(CoinbaseCompletionBlock)completion
{
    NSDictionary *parameters = @{
                                 @"account_id" : accountID
                                 };

    NSString *path = [NSString stringWithFormat:@"transfers/%@/commit", transferID];

    [self doRequestType:CoinbaseRequestTypePost path:path parameters:parameters headers:nil completion:completion];
>>>>>>> c737c643
}

#pragma mark -

+ (NSString *)URLEncodedStringFromString:(NSString *)string
{
    static CFStringRef charset = CFSTR("!@#$%&*()+'\";:=,/?[] ");
    CFStringRef str = (__bridge CFStringRef)string;
    CFStringEncoding encoding = kCFStringEncodingUTF8;
    return (NSString *)CFBridgingRelease(CFURLCreateStringByAddingPercentEscapes(NULL, str, NULL, charset, encoding));
}

@end<|MERGE_RESOLUTION|>--- conflicted
+++ resolved
@@ -767,63 +767,6 @@
     [self doRequestType:CoinbaseRequestTypeGet path:path parameters:parameters headers:nil completion:completion];
 }
 
-<<<<<<< HEAD
-#pragma mark - Users
-
--(void) getCurrentUser:(CoinbaseCompletionBlock)completion
-{
-    [self doRequestType:CoinbaseRequestTypeGet path:@"users/self" parameters:nil headers:nil completion:completion];
-}
-
--(void) modifyCurrentUserName:(NSString *)name
-                   completion:(CoinbaseCompletionBlock)completion
-{
-    NSDictionary *parameters = @{@"user" :
-                                     @{@"name" : name,
-                                       }
-                                 };
-
-    [self doRequestType:CoinbaseRequestTypePut path:@"users/self" parameters:parameters headers:nil completion:completion];
-}
-
--(void) modifyCurrentUserNativeCurrency:(NSString *)nativeCurrency
-                             completion:(CoinbaseCompletionBlock)completion
-{
-    NSDictionary *parameters = @{@"user" :
-                                     @{@"native_currency" : nativeCurrency,
-                                       }
-                                 };
-
-    [self doRequestType:CoinbaseRequestTypePut path:@"users/self" parameters:parameters headers:nil completion:completion];
-
-}
-
--(void) modifyCurrentUserTimeZone:(NSString *)timeZone
-                       completion:(CoinbaseCompletionBlock)completion
-{
-    NSDictionary *parameters = @{@"user" :
-                                     @{@"time_zone" : timeZone,
-                                       }
-                                 };
-
-    [self doRequestType:CoinbaseRequestTypePut path:@"users/self" parameters:parameters headers:nil completion:completion];
-
-}
-
--(void) modifyCurrentUserName:(NSString *)name
-               nativeCurrency:(NSString *)nativeCurrency
-                     timeZone:(NSString *)timeZone
-                   completion:(CoinbaseCompletionBlock)completion
-{
-    NSDictionary *parameters = @{@"user" :
-                                       @{@"name" : name,
-                                         @"native_currency" : nativeCurrency,
-                                         @"time_zone" : timeZone
-                                        }
-                                 };
-
-    [self doRequestType:CoinbaseRequestTypePut path:@"users/self" parameters:parameters headers:nil completion:completion];
-=======
 #pragma mark - Payment Methods
 
 -(void) getPaymentMethods:(CoinbaseCompletionBlock)completion
@@ -1442,7 +1385,63 @@
     NSString *path = [NSString stringWithFormat:@"transfers/%@/commit", transferID];
 
     [self doRequestType:CoinbaseRequestTypePost path:path parameters:parameters headers:nil completion:completion];
->>>>>>> c737c643
+}
+
+#pragma mark - Users
+
+-(void) getCurrentUser:(CoinbaseCompletionBlock)completion
+{
+    [self doRequestType:CoinbaseRequestTypeGet path:@"users/self" parameters:nil headers:nil completion:completion];
+}
+
+-(void) modifyCurrentUserName:(NSString *)name
+                   completion:(CoinbaseCompletionBlock)completion
+{
+    NSDictionary *parameters = @{@"user" :
+                                     @{@"name" : name,
+                                       }
+                                 };
+
+    [self doRequestType:CoinbaseRequestTypePut path:@"users/self" parameters:parameters headers:nil completion:completion];
+}
+
+-(void) modifyCurrentUserNativeCurrency:(NSString *)nativeCurrency
+                             completion:(CoinbaseCompletionBlock)completion
+{
+    NSDictionary *parameters = @{@"user" :
+                                     @{@"native_currency" : nativeCurrency,
+                                       }
+                                 };
+
+    [self doRequestType:CoinbaseRequestTypePut path:@"users/self" parameters:parameters headers:nil completion:completion];
+
+}
+
+-(void) modifyCurrentUserTimeZone:(NSString *)timeZone
+                       completion:(CoinbaseCompletionBlock)completion
+{
+    NSDictionary *parameters = @{@"user" :
+                                     @{@"time_zone" : timeZone,
+                                       }
+                                 };
+
+    [self doRequestType:CoinbaseRequestTypePut path:@"users/self" parameters:parameters headers:nil completion:completion];
+
+}
+
+-(void) modifyCurrentUserName:(NSString *)name
+               nativeCurrency:(NSString *)nativeCurrency
+                     timeZone:(NSString *)timeZone
+                   completion:(CoinbaseCompletionBlock)completion
+{
+    NSDictionary *parameters = @{@"user" :
+                                     @{@"name" : name,
+                                       @"native_currency" : nativeCurrency,
+                                       @"time_zone" : timeZone
+                                       }
+                                 };
+
+    [self doRequestType:CoinbaseRequestTypePut path:@"users/self" parameters:parameters headers:nil completion:completion];
 }
 
 #pragma mark -
