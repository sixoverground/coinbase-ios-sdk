--- conflicted
+++ resolved
@@ -767,31 +767,6 @@
     [self doRequestType:CoinbaseRequestTypeGet path:path parameters:parameters headers:nil completion:completion];
 }
 
-<<<<<<< HEAD
--(void) getRecurringPayments:(CoinbaseCompletionBlock)completion
-{
-    [self doRequestType:CoinbaseRequestTypeGet path:@"recurring_payments" parameters:nil headers:nil completion:completion];
-}
-
--(void) getRecurringPaymentsWithPage:(NSUInteger)page
-                               limit:(NSUInteger)limit
-                          completion:(CoinbaseCompletionBlock)completion
-{
-    NSDictionary *parameters = @{
-                                 @"page" : [@(page) stringValue],
-                                 @"limit" : [@(limit)  stringValue]
-                                 };
-
-    [self doRequestType:CoinbaseRequestTypeGet path:@"recurring_payments" parameters:parameters headers:nil completion:completion];
-}
-
--(void) recurringPaymentWithID:(NSString *)recurringPaymentID
-                    completion:(CoinbaseCompletionBlock)completion
-{
-    NSString *path = [NSString stringWithFormat:@"recurring_payments/%@", recurringPaymentID];
-
-    [self doRequestType:CoinbaseRequestTypeGet path:path parameters:nil headers:nil completion:completion];
-=======
 #pragma mark - Payment Methods
 
 -(void) getPaymentMethods:(CoinbaseCompletionBlock)completion
@@ -862,7 +837,6 @@
     [self doRequestType:CoinbaseRequestTypeGet path:@"prices/sell" parameters:nil headers:nil completion:completion];
 }
 
-
 -(void) getSellPriceWithQuantity:(double)qty
                         currency:(NSString *)currency
                       completion:(CoinbaseCompletionBlock)completion
@@ -903,8 +877,35 @@
                                  };
 
     [self doRequestType:CoinbaseRequestTypeGet path:@"prices/historical" parameters:parameters headers:nil completion:completion];
->>>>>>> 7cb74839
-}
+}
+
+#pragma mark - Recurring Payments
+
+-(void) getRecurringPayments:(CoinbaseCompletionBlock)completion
+{
+    [self doRequestType:CoinbaseRequestTypeGet path:@"recurring_payments" parameters:nil headers:nil completion:completion];
+}
+
+-(void) getRecurringPaymentsWithPage:(NSUInteger)page
+                               limit:(NSUInteger)limit
+                          completion:(CoinbaseCompletionBlock)completion
+{
+    NSDictionary *parameters = @{
+                                 @"page" : [@(page) stringValue],
+                                 @"limit" : [@(limit)  stringValue]
+                                 };
+
+    [self doRequestType:CoinbaseRequestTypeGet path:@"recurring_payments" parameters:parameters headers:nil completion:completion];
+}
+
+-(void) recurringPaymentWithID:(NSString *)recurringPaymentID
+                    completion:(CoinbaseCompletionBlock)completion
+{
+    NSString *path = [NSString stringWithFormat:@"recurring_payments/%@", recurringPaymentID];
+
+    [self doRequestType:CoinbaseRequestTypeGet path:path parameters:nil headers:nil completion:completion];
+}
+
 
 #pragma mark -
 
