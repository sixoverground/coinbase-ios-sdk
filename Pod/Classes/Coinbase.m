--- conflicted
+++ resolved
@@ -767,36 +767,6 @@
     [self doRequestType:CoinbaseRequestTypeGet path:path parameters:parameters headers:nil completion:completion];
 }
 
-<<<<<<< HEAD
--(void) sellQuantity:(double)quantity
-          completion:(CoinbaseCompletionBlock)completion
-{
-    NSDictionary *parameters = @{
-                                 @"qty" : [[NSNumber numberWithDouble:quantity] stringValue]
-                                 };
-
-    [self doRequestType:CoinbaseRequestTypePost path:@"sells" parameters:parameters headers:nil completion:completion];
-}
-
--(void) sellQuantity:(double)quantity
-           accountID:(NSString *)accountID
-            currency:(NSString *)currency
-              commit:(BOOL)commit
-agreeBTCAmountVaries:(BOOL)agreeBTCAmountVaries
-     paymentMethodID:(NSString *)paymentMethodID
-          completion:(CoinbaseCompletionBlock)completion
-{
-    NSDictionary *parameters = @{
-                                 @"qty" : [[NSNumber numberWithDouble:quantity] stringValue],
-                                 @"account_id" : accountID,
-                                 @"currency" : currency,
-                                 @"commit" : commit ? @"true" : @"false",
-                                 @"agree_btc_amount_varies" : agreeBTCAmountVaries ? @"true" : @"false",
-                                 @"payment_method_id" : paymentMethodID
-                                 };
-
-    [self doRequestType:CoinbaseRequestTypePost path:@"sells" parameters:parameters headers:nil completion:completion];
-=======
 #pragma mark - Payment Methods
 
 -(void) getPaymentMethods:(CoinbaseCompletionBlock)completion
@@ -940,7 +910,13 @@
                        email:(NSString *)email
                   completion:(CoinbaseCompletionBlock)completion
 {
-
+    NSDictionary *parameters = @{@"report" :
+                                     @{@"type" : type,
+                                       @"email": email,
+                                       }
+                                 };
+
+    [self doRequestType:CoinbaseRequestTypePost path:@"reports" parameters:parameters headers:nil completion:completion];
 }
 
 -(void) createReportWithType:(NSString *)type
@@ -1009,7 +985,38 @@
     NSString *path = [NSString stringWithFormat:@"reports/%@", reportID];
 
     [self doRequestType:CoinbaseRequestTypeGet path:path parameters:nil headers:nil completion:completion];
->>>>>>> 95acdcf1
+}
+
+#pragma mark - Sells
+
+-(void) sellQuantity:(double)quantity
+          completion:(CoinbaseCompletionBlock)completion
+{
+    NSDictionary *parameters = @{
+                                 @"qty" : [[NSNumber numberWithDouble:quantity] stringValue]
+                                 };
+
+    [self doRequestType:CoinbaseRequestTypePost path:@"sells" parameters:parameters headers:nil completion:completion];
+}
+
+-(void) sellQuantity:(double)quantity
+           accountID:(NSString *)accountID
+            currency:(NSString *)currency
+              commit:(BOOL)commit
+agreeBTCAmountVaries:(BOOL)agreeBTCAmountVaries
+     paymentMethodID:(NSString *)paymentMethodID
+          completion:(CoinbaseCompletionBlock)completion
+{
+    NSDictionary *parameters = @{
+                                 @"qty" : [[NSNumber numberWithDouble:quantity] stringValue],
+                                 @"account_id" : accountID,
+                                 @"currency" : currency,
+                                 @"commit" : commit ? @"true" : @"false",
+                                 @"agree_btc_amount_varies" : agreeBTCAmountVaries ? @"true" : @"false",
+                                 @"payment_method_id" : paymentMethodID
+                                 };
+
+    [self doRequestType:CoinbaseRequestTypePost path:@"sells" parameters:parameters headers:nil completion:completion];
 }
 
 #pragma mark -
