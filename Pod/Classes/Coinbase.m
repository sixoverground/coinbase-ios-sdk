#import "Coinbase.h"
#import <CommonCrypto/CommonHMAC.h>

typedef NS_ENUM(NSUInteger, CoinbaseAuthenticationType) {
    CoinbaseAuthenticationTypeAPIKey,
    CoinbaseAuthenticationTypeOAuth,
    CoinbaseAuthenticationTypeNone
};

@interface Coinbase ()

@property CoinbaseAuthenticationType authenticationType;
@property (strong) NSString *apiKey;
@property (strong) NSString *apiSecret;
@property (strong) NSString *accessToken;

@end

@implementation Coinbase

+ (Coinbase *)coinbaseWithOAuthAccessToken:(NSString *)accessToken {
    return [[self alloc] initWithOAuthAccessToken:accessToken];
}

+ (Coinbase *)coinbaseWithApiKey:(NSString *)key secret:(NSString *)secret {
    return [[self alloc] initWithApiKey:key secret:secret];
}

// equivalent to [Coinbase new]
+ (Coinbase *)unauthenticatedCoinbase {
    return [[self alloc] init];
}

- (instancetype)init {
    self = [super init];
    if (self) {
        self.authenticationType = CoinbaseAuthenticationTypeNone;
    }
    return self;
}

- (instancetype)initWithOAuthAccessToken:(NSString *)accessToken {
    self = [self init];
    if (self) {
        self.authenticationType = CoinbaseAuthenticationTypeOAuth;
        self.accessToken = accessToken;
    }
    return self;
}

- (instancetype)initWithApiKey:(NSString *)key secret:(NSString *)secret {
    self = [self init];
    if (self) {
        self.authenticationType = CoinbaseAuthenticationTypeAPIKey;
        self.apiKey = key;
        self.apiSecret = secret;
    }
    return self;
}

- (void)requestSuccess:(NSHTTPURLResponse *)operation
              response:(NSData *)data
            completion:(CoinbaseCompletionBlock)completion {
    NSError *error = nil;
    id response = [NSJSONSerialization JSONObjectWithData:data options:0 error:&error];
    if (response == nil) {
        response = @{};
    }

    // Check for errors
    NSMutableDictionary *errorUserInfo = [@{ @"statusCode": [NSNumber numberWithInteger: [operation statusCode]], @"response": response } mutableCopy];
    if ([response isKindOfClass:[NSDictionary class]] && ([response objectForKey:@"error"] || [response objectForKey:@"errors"])) {
        if ([response objectForKey:@"error"]) {
            errorUserInfo[@"errors"] = @[ [response objectForKey:@"error"] ];
        } else {
            errorUserInfo[@"errors"] = [response objectForKey:@"errors"];
        }
        error = [NSError errorWithDomain:CoinbaseErrorDomain code:CoinbaseServerErrorWithMessage userInfo:errorUserInfo];
    } else if ([operation statusCode] >= 300) {
        error = [NSError errorWithDomain:CoinbaseErrorDomain code:CoinbaseServerErrorWithMessage userInfo:errorUserInfo];
    }

    dispatch_async(dispatch_get_main_queue(), ^{
        completion(response, error);
    });
}

// http://stackoverflow.com/a/16458798/764272
- (NSString *)generateSignature:(NSString *)body {
    const char *cKey  = [self.apiSecret cStringUsingEncoding:NSASCIIStringEncoding];
    const char *cData = [body cStringUsingEncoding:NSASCIIStringEncoding];

    unsigned char cHMAC[CC_SHA256_DIGEST_LENGTH];

    CCHmac(kCCHmacAlgSHA256, cKey, strlen(cKey), cData, strlen(cData), cHMAC);

    NSData *HMACData = [[NSData alloc] initWithBytes:cHMAC length:sizeof(cHMAC)];

    const unsigned char *buffer = (const unsigned char *)[HMACData bytes];
    NSString *HMAC = [NSMutableString stringWithCapacity:HMACData.length * 2];

    for (int i = 0; i < HMACData.length; ++i)
        HMAC = [HMAC stringByAppendingFormat:@"%02lx", (unsigned long)buffer[i]];

    return HMAC;
}

- (void)doRequestType:(CoinbaseRequestType)type
                 path:(NSString *)path
           parameters:(NSDictionary *)parameters
           completion:(CoinbaseCompletionBlock)completion {
    [self doRequestType:type path:path parameters:parameters headers:nil completion:completion];
}

- (void)doRequestType:(CoinbaseRequestType)type
                 path:(NSString *)path
           parameters:(NSDictionary *)parameters
              headers:(NSDictionary *)headers
           completion:(CoinbaseCompletionBlock)completion {

    NSData *body = nil;
    if (type == CoinbaseRequestTypeGet || type == CoinbaseRequestTypeDelete) {
        // Parameters need to be appended to URL
        NSMutableArray *parts = [NSMutableArray array];
        NSString *encodedKey, *encodedValue;
        for (NSString *key in parameters) {
            encodedKey = [Coinbase URLEncodedStringFromString:key];
            encodedValue = [Coinbase URLEncodedStringFromString:[parameters objectForKey:key]];
            [parts addObject:[NSString stringWithFormat:@"%@=%@", encodedKey, encodedValue]];
        }
        if (parts.count > 0) {
            path = [path stringByAppendingString:@"?"];
            path = [path stringByAppendingString:[parts componentsJoinedByString:@"&"]];
        }
    } else if (parameters) {
        // POST body is encoded as JSON
        NSError *error = nil;
        body = [NSJSONSerialization dataWithJSONObject:parameters options:0 error:&error];
        if (error) {
            completion(nil, error);
            return;
        }
    }

    NSURL *baseURL = [NSURL URLWithString:@"https://coinbase.com/api/v1/"];
    NSURL *URL = [NSURL URLWithString:path relativeToURL:baseURL];
    NSMutableURLRequest *request = [NSMutableURLRequest requestWithURL:URL cachePolicy:NSURLRequestReloadIgnoringCacheData timeoutInterval:10];
    if (body) {
        [request setHTTPBody:body];
    }
    switch (type) {
        case CoinbaseRequestTypeGet:
            [request setHTTPMethod:@"GET"];
            break;
        case CoinbaseRequestTypePost:
            [request setHTTPMethod:@"POST"];
            [request setValue:@"application/json" forHTTPHeaderField:@"Content-Type"];
            break;
        case CoinbaseRequestTypeDelete:
            [request setHTTPMethod:@"DELETE"];
            break;
        case CoinbaseRequestTypePut:
            [request setHTTPMethod:@"PUT"];
            [request setValue:@"application/json" forHTTPHeaderField:@"Content-Type"];
            break;
    }

    if (self.authenticationType == CoinbaseAuthenticationTypeAPIKey) {
        // HMAC auth
        NSInteger nonce = [[NSDate date] timeIntervalSince1970] * 100000;
        NSString *toBeSigned = [NSString stringWithFormat:@"%ld%@%@", (long)nonce, [URL absoluteString], body ? [[NSString alloc] initWithData:body encoding:NSUTF8StringEncoding] : @""];
        NSString *signature = [self generateSignature: toBeSigned];
        [request setValue:self.apiKey forHTTPHeaderField:@"ACCESS_KEY"];
        [request setValue:signature forHTTPHeaderField:@"ACCESS_SIGNATURE"];
        [request setValue:[NSString stringWithFormat:@"%ld", (long)nonce] forHTTPHeaderField:@"ACCESS_NONCE"];
    } else if (self.authenticationType == CoinbaseAuthenticationTypeOAuth) {
        // OAuth
        [request setValue:[NSString stringWithFormat:@"Bearer %@", self.accessToken] forHTTPHeaderField:@"Authorization"];
    }

    if (headers != nil) {
        for (NSString *header in [headers keyEnumerator]) {
            [request setValue:headers[header] forKey:header];
        }
    }

    NSURLSessionConfiguration *config = [NSURLSessionConfiguration defaultSessionConfiguration];
    NSURLSession *session = [NSURLSession sessionWithConfiguration:config];
    NSURLSessionDataTask *task;
    task = [session dataTaskWithRequest:request
                      completionHandler:^(NSData *data, NSURLResponse *response, NSError *error) {
                          if (error) {
                              dispatch_async(dispatch_get_main_queue(), ^{
                                  completion(nil, error);
                              });
                              return;
                          }
                          [self requestSuccess:(NSHTTPURLResponse*)response response:data completion: completion];
                      }];
    [task resume];
}

#pragma mark - Accounts

-(void) getAccountsList:(CoinbaseCompletionBlock)completion
{
    [self doRequestType:CoinbaseRequestTypeGet path:@"accounts" parameters:nil headers:nil completion:completion];
}

-(void) getAccountsListWithPage:(NSUInteger)page
                          limit:(NSUInteger)limit
                    allAccounts:(NSUInteger)allAccounts
                     completion:(CoinbaseCompletionBlock)completion
{
    NSDictionary *parameters = @{
                                 @"page" : [@(page) stringValue],
                                 @"limit" : [@(limit)  stringValue],
                                 @"all_accounts" : [@(allAccounts)  stringValue]
                                 };

    [self doRequestType:CoinbaseRequestTypeGet path:@"accounts" parameters:parameters headers:nil completion:completion];
}

-(void) getAccount:(NSString *)accountID completion:(CoinbaseCompletionBlock)completion
{
    NSString *path = [NSString stringWithFormat:@"accounts/%@", accountID];

    [self doRequestType:CoinbaseRequestTypeGet path:path parameters:nil headers:nil completion:completion];
}

-(void) getPrimaryAccount:(CoinbaseCompletionBlock)completion
{
    [self doRequestType:CoinbaseRequestTypeGet path:@"accounts/primary" parameters:nil headers:nil completion:completion];
}

-(void) createAccountWithName:(NSString *)name
                   completion:(CoinbaseCompletionBlock)completion
{
    NSDictionary *parameters = @{@"account" :
                                     @{@"name" : name}};

    [self doRequestType:CoinbaseRequestTypePost path:@"accounts" parameters:parameters headers:nil completion:completion];
}

-(void) getBalanceForAccount:(NSString *)accountID completion:(CoinbaseCompletionBlock)completion
{
    NSString *path = [NSString stringWithFormat:@"accounts/%@/balance", accountID];

    [self doRequestType:CoinbaseRequestTypeGet path:path parameters:nil headers:nil completion:completion];
}

-(void) getBitcoinAddressForAccount:(NSString *)accountID completion:(CoinbaseCompletionBlock)completion
{
    NSString *path = [NSString stringWithFormat:@"accounts/%@/address", accountID];

    [self doRequestType:CoinbaseRequestTypeGet path:path parameters:nil headers:nil completion:completion];
}

-(void) createBitcoinAddressForAccount:(NSString *)accountID completion:(CoinbaseCompletionBlock)completion
{
    [self createBitcoinAddressForAccount:accountID label:nil callBackURL:nil completion:completion];
}

-(void) createBitcoinAddressForAccount:(NSString *)accountID
                                 label:(NSString *)label
                           callBackURL:(NSString *)callBackURL
                            completion:(CoinbaseCompletionBlock)completion
{
    NSDictionary *parameters = @{@"address" :
                                     @{@"label" : label,
                                       @"callback_url" : callBackURL
                                       }};

    NSString *path = [NSString stringWithFormat:@"accounts/%@/address", accountID];

    [self doRequestType:CoinbaseRequestTypePost path:path parameters:parameters headers:nil completion:completion];
}

-(void) modifyAccount:(NSString *)accountID
                 name:(NSString *)name
           completion:(CoinbaseCompletionBlock)completion
{
    NSDictionary *parameters = @{@"account" :
                                     @{@"name" : name}};

    NSString *path = [NSString stringWithFormat:@"accounts/%@", accountID];

    [self doRequestType:CoinbaseRequestTypePut path:path parameters:parameters headers:nil completion:completion];
}

-(void) setAccountAsPrimary:(NSString *)accountID completion:(CoinbaseCompletionBlock)completion
{
    NSString *path = [NSString stringWithFormat:@"accounts/%@/primary", accountID];

    [self doRequestType:CoinbaseRequestTypePost path:path parameters:nil headers:nil completion:completion];
}

-(void) deleteAccount:(NSString *)accountID completion:(CoinbaseCompletionBlock)completion
{
    NSString *path = [NSString stringWithFormat:@"accounts/%@", accountID];

    [self doRequestType:CoinbaseRequestTypeDelete path:path parameters:nil headers:nil completion:completion];
}

#pragma mark - Account Changes

-(void) getAccountChanges:(CoinbaseCompletionBlock)completion
{
    [self doRequestType:CoinbaseRequestTypeGet path:@"account_changes" parameters:nil headers:nil completion:completion];
}

-(void) getAccountChangesWithPage:(NSUInteger)page
                            limit:(NSUInteger)limit
                        accountId:(NSString *)accountId
                       completion:(CoinbaseCompletionBlock)completion
{
    NSDictionary *parameters = @{
                                 @"page" : [@(page) stringValue],
                                 @"limit" : [@(limit)  stringValue],
                                 @"account_id" : accountId
                                 };

    [self doRequestType:CoinbaseRequestTypeGet path:@"account_changes" parameters:parameters headers:nil completion:completion];
}

#pragma mark - Addresses

-(void) getAccountAddresses:(CoinbaseCompletionBlock)completion
{
    [self doRequestType:CoinbaseRequestTypeGet path:@"addresses" parameters:nil headers:nil completion:completion];
}

-(void) getAccountAddressesWithPage:(NSUInteger)page
                              limit:(NSUInteger)limit
                          accountId:(NSString *)accountId
                              query:(NSString *)query
                         completion:(CoinbaseCompletionBlock)completion
{
    NSDictionary *parameters = @{
                                 @"page" : [@(page) stringValue],
                                 @"limit" : [@(limit)  stringValue],
                                 @"account_id" : accountId,
                                 @"query" : query,
                                 };

    [self doRequestType:CoinbaseRequestTypeGet path:@"addresses" parameters:parameters headers:nil completion:completion];
}

-(void) getAddressWithAddressOrID:(NSString *) addressOrID completion:(CoinbaseCompletionBlock)completion
{
    NSString *path = [NSString stringWithFormat:@"addresses/%@", addressOrID];

    [self doRequestType:CoinbaseRequestTypeGet path:path parameters:nil headers:nil completion:completion];
}

-(void) getAddressWithAddressOrID:(NSString *)addressOrID
                        accountId:(NSString *)accountId
                       completion:(CoinbaseCompletionBlock)completion
{
    NSString *path = [NSString stringWithFormat:@"addresses/%@", addressOrID];

    NSDictionary *parameters = @{
                                 @"account_id" : accountId,
                                 };

    [self doRequestType:CoinbaseRequestTypeGet path:path parameters:parameters headers:nil completion:completion];
}

#pragma mark - Authorization

-(void) getAuthorizationInformation:(CoinbaseCompletionBlock)completion
{
    [self doRequestType:CoinbaseRequestTypeGet path:@"authorization" parameters:nil headers:nil completion:completion];
}

#pragma mark - Button

-(void) createButtonWithName:(NSString *)name
                      price:(NSString *)price
           priceCurrencyISO:(NSString *)priceCurrencyISO
                 completion:(CoinbaseCompletionBlock)completion
{
    NSDictionary *parameters = @{@"button" :
                                     @{@"name" : name,
                                       @"price_string": price,
                                       @"price_currency_iso" : priceCurrencyISO
                                       }
                                 };
    
    [self doRequestType:CoinbaseRequestTypeGet path:@"buttons" parameters:parameters headers:nil completion:completion];
}

-(void) createButtonWithName:(NSString *)name
                      price:(NSString *)price
           priceCurrencyISO:(NSString *)priceCurrencyISO
                  accountID:(NSString *)accountID
                       type:(NSString *)type
               subscription:(BOOL)subscription
                     repeat:(NSString *)repeat
                      style:(NSString *)style
                       text:(NSString *)text
                description:(NSString *)description
                     custom:(NSString *)custom
               customSecure:(BOOL)customSecure
                callbackURL:(NSString *)callbackURL
                 successURL:(NSString *)successURL
                  cancelURL:(NSString *)cancelURL
                    infoURL:(NSString *)infoURL
               autoRedirect:(BOOL)autoRedirect
        autoRedirectSuccess:(BOOL)autoRedirectSuccess
         autoRedirectCancel:(BOOL)autoRedirectCancel
              variablePrice:(BOOL)variablePrice
             includeAddress:(BOOL)includeAddress
               includeEmail:(BOOL)includeEmail
                choosePrice:(BOOL)choosePrice
                     price1:(NSString *)price1
                     price2:(NSString *)price2
                     price3:(NSString *)price3
                     price4:(NSString *)price4
                     price5:(NSString *)price5
                 completion:(CoinbaseCompletionBlock)completion
{
    NSDictionary *parameters = @{@"button" :
                                     @{@"name" : name,
                                       @"price_string": price,
                                       @"price_currency_iso" : priceCurrencyISO,
                                       @"account_id" : accountID,
                                       @"type" : type,
                                       @"subscription" : subscription ? @"true" : @"false",
                                       @"repeat" : repeat,
                                       @"style" : style,
                                       @"text" : text,
                                       @"description" : description,
                                       @"custom" : custom,
                                       @"custom_secure" : customSecure ? @"true" : @"false",
                                       @"callback_url" : callbackURL,
                                       @"success_url" : successURL,
                                       @"cancel_url" : cancelURL,
                                       @"info_url" : infoURL,
                                       @"auto_redirect" : autoRedirect ? @"true" : @"false",
                                       @"auto_redirect_success" : autoRedirectSuccess ? @"true" : @"false",
                                       @"auto_redirect_cancel" : autoRedirectCancel ? @"true" : @"false",
                                       @"variable_price" : variablePrice ? @"true" : @"false",
                                       @"include_address" : includeAddress ? @"true" : @"false",
                                       @"include_email" : includeEmail ? @"true" : @"false",
                                       @"choose_price" : choosePrice ? @"true" : @"false",
                                       }
                                 };

    [self doRequestType:CoinbaseRequestTypePost path:@"buttons" parameters:parameters headers:nil completion:completion];
}

-(void)getButtonWithID:(NSString *)customValueOrID completion:(CoinbaseCompletionBlock)completion
{
    NSString *path = [NSString stringWithFormat:@"buttons/%@", customValueOrID];

    [self doRequestType:CoinbaseRequestTypeGet path:path parameters:nil headers:nil completion:completion];
}

-(void) createOrderForButtonWithID:(NSString *)customValueOrID completion:(CoinbaseCompletionBlock)completion
{
    NSString *path = [NSString stringWithFormat:@"buttons/%@/create_order", customValueOrID];

    [self doRequestType:CoinbaseRequestTypePost path:path parameters:nil headers:nil completion:completion];
}

-(void)getOrdersForButtonWithID:(NSString *)customValueOrID completion:(CoinbaseCompletionBlock)completion
{
    NSString *path = [NSString stringWithFormat:@"buttons/%@/orders", customValueOrID];

    [self doRequestType:CoinbaseRequestTypeGet path:path parameters:nil headers:nil completion:completion];
}

#pragma mark - Buys

-(void) buy:(double)quantity completion:(CoinbaseCompletionBlock)completion
{
    NSNumber *quantityNumber = [NSNumber numberWithDouble:quantity];

    NSDictionary *parameters = @{
                                 @"qty" : [quantityNumber stringValue]
                                 };

    [self doRequestType:CoinbaseRequestTypePost path:@"buys" parameters:parameters headers:nil completion:completion];
}

-(void)                 buy:(double)quantity
                  accountID:(NSString *)accountID
                   currency:(NSString *)currency
       agreeBTCAmountVaries:(BOOL)agreeBTCAmountVaries
                     commit:(BOOL)commit
            paymentMethodID:(NSString *)paymentMethodID
                 completion:(CoinbaseCompletionBlock)completion
{
    NSDictionary *parameters = @{
                                 @"qty" : [[NSNumber numberWithDouble:quantity] stringValue],
                                 @"account_id" : accountID,
                                 @"currency" : currency,
                                 @"agree_btc_amount_varies" : agreeBTCAmountVaries ? @"true" : @"false",
                                 @"commit" : commit ? @"true" : @"false",
                                 @"paymentMethodID" : paymentMethodID
                                 };

    [self doRequestType:CoinbaseRequestTypePost path:@"buys" parameters:parameters headers:nil completion:completion];
}

#pragma mark - Contacts


-(void) getContacts:(CoinbaseCompletionBlock)completion
{
    [self doRequestType:CoinbaseRequestTypeGet path:@"contacts" parameters:nil headers:nil completion:completion];
}

-(void) getContactsWithPage:(NSUInteger)page
                      limit:(NSUInteger)limit
                      query:(NSString *)query
                 completion:(CoinbaseCompletionBlock)completion
{
    NSDictionary *parameters = @{
                                 @"page" : [@(page) stringValue],
                                 @"limit" : [@(limit)  stringValue],
                                 @"query" : query,
                                 };

    [self doRequestType:CoinbaseRequestTypeGet path:@"contacts" parameters:parameters headers:nil completion:completion];

}

#pragma mark - Currencies

-(void) getSupportedCurrencies:(CoinbaseCompletionBlock)completion
{
    [self doRequestType:CoinbaseRequestTypeGet path:@"currencies" parameters:nil headers:nil completion:completion];
}

-(void) getExchangeRates:(CoinbaseCompletionBlock)completion
{
    [self doRequestType:CoinbaseRequestTypeGet path:@"exchange_rates" parameters:nil headers:nil completion:completion];
}

#pragma mark - Deposits

-(void) makeDepositToAccount:(NSString *)accountID
                      amount:(double)amount
             paymentMethodId:(NSString *)paymentMethodId
                      commit:(BOOL)commit
                  completion:(CoinbaseCompletionBlock)completion
{
    NSDictionary *parameters = @{
                                 @"account_id" : accountID,
                                 @"amount" : [[NSNumber numberWithDouble:amount] stringValue],
                                 @"payment_method_id" : paymentMethodId,
                                 @"commit" : commit ? @"true" : @"false",
                                 };

    [self doRequestType:CoinbaseRequestTypePost path:@"deposits" parameters:parameters headers:nil completion:completion];
}

#pragma mark - Multisig

-(void) createMultiSigAccountWithName:(NSString *)name
                                 type:(NSString *)type
                   requiredSignatures:(NSUInteger)requiredSignatures
                             xPubKeys:(NSArray *)xPubKeys
                           completion:(CoinbaseCompletionBlock)completion
{
    NSDictionary *parameters = @{@"account" :
                                     @{@"name" : name,
                                       @"type": type,
                                       @"m" : [[NSNumber numberWithUnsignedInteger:requiredSignatures] stringValue],
                                       @"xpubkeys": xPubKeys}
                                 };

    [self doRequestType:CoinbaseRequestTypePost path:@"accounts" parameters:parameters headers:nil completion:completion];
}

#warning Todo - Create a multisig transaction

-(void) getSignatureHashesWithTransactionID:(NSString *)transactionID completion:(CoinbaseCompletionBlock)completion
{
    NSString *path = [NSString stringWithFormat:@"transactions/%@/sighashes", transactionID];

    [self doRequestType:CoinbaseRequestTypeGet path:path parameters:nil headers:nil completion:completion];
}

-(void) getSignatureHashesWithTransactionID:(NSString *)transactionID accountID:(NSString *)accountID completion:(CoinbaseCompletionBlock)completion
{
    NSString *path = [NSString stringWithFormat:@"transactions/%@/sighashes", transactionID];

    NSDictionary *parameters = @{
                                 @"account_id" : accountID,
                                 };

    [self doRequestType:CoinbaseRequestTypeGet path:path parameters:parameters headers:nil completion:completion];
}

-(void) signaturesForMultiSigTransaction:(NSString *)transactionID
                              signatures:(NSArray *)signatures
                              completion:(CoinbaseCompletionBlock)completion
{
    NSDictionary *parameters = @{
                                 @"signatures": signatures
                                 };

    NSString *path = [NSString stringWithFormat:@"transactions/%@/signatures", transactionID];

    [self doRequestType:CoinbaseRequestTypePut path:path parameters:parameters headers:nil completion:completion];
}

#pragma mark - OAuth Applications


-(void) getOAuthApplications:(CoinbaseCompletionBlock)completion
{
    [self doRequestType:CoinbaseRequestTypeGet path:@"oauth/applications" parameters:nil headers:nil completion:completion];

}

-(void) getOAuthApplicationsWithPage:(NSUInteger)page
                               limit:(NSUInteger)limit
                          completion:(CoinbaseCompletionBlock)completion
{
    NSDictionary *parameters = @{
                                 @"page" : [@(page) stringValue],
                                 @"limit" : [@(limit)  stringValue],
                                 };

    [self doRequestType:CoinbaseRequestTypeGet path:@"oauth/applications" parameters:parameters headers:nil completion:completion];
}

-(void) getOAuthApplicationWithID:(NSString *)applicationID
                       completion:(CoinbaseCompletionBlock)completion
{
    NSString *path = [NSString stringWithFormat:@"oauth/applications/%@", applicationID];

    [self doRequestType:CoinbaseRequestTypeGet path:path parameters:nil headers:nil completion:completion];
}

-(void) createOAuthApplicationWithName:(NSString *)name
                           reDirectURL:(NSString *)reDirectURL
                            completion:(CoinbaseCompletionBlock)completion
{
    NSDictionary *parameters = @{@"application" :
                                     @{@"name" : name,
                                       @"redirect_uri": reDirectURL
                                       }
                                 };

    [self doRequestType:CoinbaseRequestTypePost path:@"oauth/applications" parameters:parameters headers:nil completion:completion];
}

#pragma mark - Orders

-(void) getOrders:(CoinbaseCompletionBlock)completion
{
    [self doRequestType:CoinbaseRequestTypeGet path:@"orders" parameters:nil headers:nil completion:completion];
}

-(void) getOrdersWithPage:(NSUInteger)page
                    limit:(NSUInteger)limit
                accountID:(NSString *)accountID
               completion:(CoinbaseCompletionBlock)completion
{
    NSDictionary *parameters = @{
                                 @"page" : [@(page) stringValue],
                                 @"limit" : [@(limit)  stringValue],
                                 @"account_id" : accountID
                                 };

    [self doRequestType:CoinbaseRequestTypeGet path:@"orders" parameters:parameters headers:nil completion:completion];
}

-(void) createOrderWithName:(NSString *)name
                      price:(NSString *)price
           priceCurrencyISO:(NSString *)priceCurrencyISO
                 completion:(CoinbaseCompletionBlock)completion
{
    NSDictionary *parameters = @{@"button" :
                                     @{@"name" : name,
                                       @"price_string": price,
                                       @"price_currency_iso" : priceCurrencyISO
                                       }
                                 };

    [self doRequestType:CoinbaseRequestTypeGet path:@"orders" parameters:parameters headers:nil completion:completion];
}

-(void) createOrderWithName:(NSString *)name
                      price:(NSString *)price
           priceCurrencyISO:(NSString *)priceCurrencyISO
                  accountID:(NSString *)accountID
                       type:(NSString *)type
               subscription:(BOOL)subscription
                     repeat:(NSString *)repeat
                      style:(NSString *)style
                       text:(NSString *)text
                description:(NSString *)description
                     custom:(NSString *)custom
               customSecure:(BOOL)customSecure
                callbackURL:(NSString *)callbackURL
                 successURL:(NSString *)successURL
                  cancelURL:(NSString *)cancelURL
                    infoURL:(NSString *)infoURL
               autoRedirect:(BOOL)autoRedirect
        autoRedirectSuccess:(BOOL)autoRedirectSuccess
         autoRedirectCancel:(BOOL)autoRedirectCancel
              variablePrice:(BOOL)variablePrice
             includeAddress:(BOOL)includeAddress
               includeEmail:(BOOL)includeEmail
                choosePrice:(BOOL)choosePrice
                     price1:(NSString *)price1
                     price2:(NSString *)price2
                     price3:(NSString *)price3
                     price4:(NSString *)price4
                     price5:(NSString *)price5
                 completion:(CoinbaseCompletionBlock)completion
{
    NSDictionary *parameters = @{@"button" :
                                     @{@"name" : name,
                                       @"price_string": price,
                                       @"price_currency_iso" : priceCurrencyISO,
                                       @"account_id" : accountID,
                                       @"type" : type,
                                       @"subscription" : subscription ? @"true" : @"false",
                                       @"repeat" : repeat,
                                       @"style" : style,
                                       @"text" : text,
                                       @"description" : description,
                                       @"custom" : custom,
                                       @"custom_secure" : customSecure ? @"true" : @"false",
                                       @"callback_url" : callbackURL,
                                       @"success_url" : successURL,
                                       @"cancel_url" : cancelURL,
                                       @"info_url" : infoURL,
                                       @"auto_redirect" : autoRedirect ? @"true" : @"false",
                                       @"auto_redirect_success" : autoRedirectSuccess ? @"true" : @"false",
                                       @"auto_redirect_cancel" : autoRedirectCancel ? @"true" : @"false",
                                       @"variable_price" : variablePrice ? @"true" : @"false",
                                       @"include_address" : includeAddress ? @"true" : @"false",
                                       @"include_email" : includeEmail ? @"true" : @"false",
                                       @"choose_price" : choosePrice ? @"true" : @"false",
                                       }
                                 };

    [self doRequestType:CoinbaseRequestTypePost path:@"orders" parameters:parameters headers:nil completion:completion];
}

-(void) getOrderWithID:(NSString *)customFieldOrID
            completion:(CoinbaseCompletionBlock)completion
{
    NSString *path = [NSString stringWithFormat:@"orders/%@", customFieldOrID];

    [self doRequestType:CoinbaseRequestTypeGet path:path parameters:nil headers:nil completion:completion];
}

-(void) getOrderWithID:(NSString *)customFieldOrID
             accountID:(NSString *)accountID
            completion:(CoinbaseCompletionBlock)completion
{
    NSDictionary *parameters = @{
                                 @"account_id" : accountID
                                 };

    NSString *path = [NSString stringWithFormat:@"orders/%@", customFieldOrID];

    [self doRequestType:CoinbaseRequestTypeGet path:path parameters:parameters headers:nil completion:completion];
}

<<<<<<< HEAD
-(void) getTransactions:(CoinbaseCompletionBlock)completion
{
    [self doRequestType:CoinbaseRequestTypeGet path:@"transactions" parameters:nil headers:nil completion:completion];
}

-(void) getTransactionsWithPage:(NSUInteger)page
                          limit:(NSUInteger)limit
                      accountID:(NSString *)accountID
                     completion:(CoinbaseCompletionBlock)completion
{
    NSDictionary *parameters = @{
                                 @"page" : [@(page) stringValue],
                                 @"limit" : [@(limit)  stringValue],
                                 @"account_id" : accountID
                                 };

    [self doRequestType:CoinbaseRequestTypeGet path:@"transactions" parameters:parameters headers:nil completion:completion];
}

-(void) transactionWithID:(NSString *)transactionID
               completion:(CoinbaseCompletionBlock)completion
{
    NSString *path = [NSString stringWithFormat:@"transactions/%@", transactionID];

    [self doRequestType:CoinbaseRequestTypeGet path:path parameters:nil headers:nil completion:completion];
}

-(void) transactionWithID:(NSString *)transactionID
                accountID:(NSString *)accountID
               completion:(CoinbaseCompletionBlock)completion
{
    NSDictionary *parameters = @{
                                 @"account_id" : accountID
                                 };

    NSString *path = [NSString stringWithFormat:@"transactions/%@", transactionID];

    [self doRequestType:CoinbaseRequestTypeGet path:path parameters:parameters headers:nil completion:completion];
}

-(void) sendAmount:(double)amount
                to:(NSString *)to
        completion:(CoinbaseCompletionBlock)completion
{
    NSDictionary *parameters = @{@"transaction" :
                                     @{@"to" : to,
                                       @"amount": [[NSNumber numberWithDouble:amount] stringValue]
                                       }
                                 };

    [self doRequestType:CoinbaseRequestTypePost path:@"transactions/send_money" parameters:parameters headers:nil completion:completion];
}

-(void) sendAmount:(double)amount
                to:(NSString *)to
             notes:(NSString *)notes
           userFee:(double)userFee
        referrerID:(NSString *)referrerID
              idem:(NSString *)idem
        instantBuy:(BOOL)instantBuy
           orderID:(NSString *)orderID
         accountID:(NSString *)accountID
        completion:(CoinbaseCompletionBlock)completion
{
    NSDictionary *parameters = @{@"transaction" :
                                     @{@"to" : to,
                                       @"amount": [[NSNumber numberWithDouble:amount] stringValue],
                                       @"notes" :notes,
                                       @"user_fee" : userFee ? @"true" : @"false",
                                       @"referrer_id" : referrerID,
                                       @"idem" : idem,
                                       @"instant_buy" : instantBuy ? @"true" : @"false",
                                       @"order_id" : orderID,
                                       @"account_id" : accountID
                                       }
                                 };

    [self doRequestType:CoinbaseRequestTypePost path:@"transactions/send_money" parameters:parameters headers:nil completion:completion];
}

-(void) sendAmount:(double)amount
 amountCurrencyISO:(NSString *)amountCurrencyISO
                to:(NSString *)to
             notes:(NSString *)notes
           userFee:(double)userFee
        referrerID:(NSString *)referrerID
              idem:(NSString *)idem
        instantBuy:(BOOL)instantBuy
           orderID:(NSString *)orderID
         accountID:(NSString *)accountID
        completion:(CoinbaseCompletionBlock)completion
{
    NSDictionary *parameters = @{@"transaction" :
                                     @{@"to" : to,
                                       @"amount": [[NSNumber numberWithDouble:amount] stringValue],
                                       @"amount_currency_iso" : amountCurrencyISO,
                                       @"notes" :notes,
                                       @"user_fee" : userFee ? @"true" : @"false",
                                       @"referrer_id" : referrerID,
                                       @"idem" : idem,
                                       @"instant_buy" : instantBuy ? @"true" : @"false",
                                       @"order_id" : orderID,
                                       @"account_id" : accountID
                                       }
                                 };

    [self doRequestType:CoinbaseRequestTypePost path:@"transactions/send_money" parameters:parameters headers:nil completion:completion];
}

-(void) transferAmount:(double)amount
                    to:(NSString *)to
            completion:(CoinbaseCompletionBlock)completion
{
    NSDictionary *parameters = @{@"transaction" :
                                     @{@"to" : to,
                                       @"amount": [[NSNumber numberWithDouble:amount] stringValue]
                                       }
                                 };

    [self doRequestType:CoinbaseRequestTypePost path:@"transactions/transfer_money" parameters:parameters headers:nil completion:completion];
}

-(void) transferAmount:(double)amount
                    to:(NSString *)to
             accountID:(NSString *)accountID
            completion:(CoinbaseCompletionBlock)completion
{
    NSDictionary *parameters = @{@"transaction" :
                                     @{@"to" : to,
                                       @"amount": [[NSNumber numberWithDouble:amount] stringValue],
                                       @"account_id" : accountID
                                       }
                                 };

    [self doRequestType:CoinbaseRequestTypePost path:@"transactions/transfer_money" parameters:parameters headers:nil completion:completion];
}

-(void) requestAmount:(double)amount
                 from:(NSString *)from
           completion:(CoinbaseCompletionBlock)completion
{
    NSDictionary *parameters = @{@"transaction" :
                                     @{@"from" : from,
                                       @"amount": [[NSNumber numberWithDouble:amount] stringValue]
                                       }
                                 };

    [self doRequestType:CoinbaseRequestTypePost path:@"transactions/request_money" parameters:parameters headers:nil completion:completion];
}

-(void) requestAmount:(double)amount
                 from:(NSString *)from
                notes:(NSString *)notes
            accountID:(NSString *)accountID
           completion:(CoinbaseCompletionBlock)completion
{
    NSDictionary *parameters = @{@"transaction" :
                                     @{@"from" : from,
                                       @"amount": [[NSNumber numberWithDouble:amount] stringValue],
                                       @"notes" :notes,
                                       @"account_id" : accountID
                                       }
                                 };

    [self doRequestType:CoinbaseRequestTypePost path:@"transactions/request_money" parameters:parameters headers:nil completion:completion];

}

-(void) requestAmount:(double)amount
    amountCurrencyISO:(NSString *)amountCurrencyISO
                 from:(NSString *)from
                notes:(NSString *)notes
            accountID:(NSString *)accountID
           completion:(CoinbaseCompletionBlock)completion
{
    NSDictionary *parameters = @{@"transaction" :
                                     @{@"from" : from,
                                       @"amount": [[NSNumber numberWithDouble:amount] stringValue],
                                       @"amount_currency_iso" : amountCurrencyISO,
                                       @"notes" :notes,
                                       @"account_id" : accountID
                                       }
                                 };

    [self doRequestType:CoinbaseRequestTypePost path:@"transactions/request_money" parameters:parameters headers:nil completion:completion];
}

-(void) resendRequestWithID:(NSString *)transactionID
                 completion:(CoinbaseCompletionBlock)completion
{
    NSString *path = [NSString stringWithFormat:@"transactions/%@/resend_request", transactionID];

    [self doRequestType:CoinbaseRequestTypePut path:path parameters:nil headers:nil completion:completion];
}

-(void) resendRequestWithID:(NSString *)transactionID
                  accountID:(NSString *)accountID
                 completion:(CoinbaseCompletionBlock)completion
{
    NSDictionary *parameters = @{
                                 @"account_id" : accountID
                                 };

    NSString *path = [NSString stringWithFormat:@"transactions/%@/resend_request", transactionID];

    [self doRequestType:CoinbaseRequestTypePut path:path parameters:parameters headers:nil completion:completion];
}

-(void) completeRequestWithID:(NSString *)transactionID
                   completion:(CoinbaseCompletionBlock)completion
{
    NSString *path = [NSString stringWithFormat:@"transactions/%@/complete_request", transactionID];

    [self doRequestType:CoinbaseRequestTypePut path:path parameters:nil headers:nil completion:completion];
}

-(void) completeRequestWithID:(NSString *)transactionID
                    accountID:(NSString *)accountID
                   completion:(CoinbaseCompletionBlock)completion
=======
#pragma mark - Payment Methods

-(void) getPaymentMethods:(CoinbaseCompletionBlock)completion
{
    [self doRequestType:CoinbaseRequestTypeGet path:@"payment_methods" parameters:nil headers:nil completion:completion];
}

-(void) paymentMethodWithID:(NSString *)paymentMethodID completion:(CoinbaseCompletionBlock)completion
{
    NSString *path = [NSString stringWithFormat:@"payment_methods/%@", paymentMethodID];

    [self doRequestType:CoinbaseRequestTypeGet path:path parameters:nil headers:nil completion:completion];
}

-(void) refundOrderWithID:(NSString *)customFieldOrID
            refundISOCode:(NSString *)refundISOCode
               completion:(CoinbaseCompletionBlock)completion
{
    NSDictionary *parameters = @{
                                 @"refund_iso_code" : refundISOCode
                                 };

    NSString *path = [NSString stringWithFormat:@"orders/%@/refund", customFieldOrID];

    [self doRequestType:CoinbaseRequestTypePost path:path parameters:parameters headers:nil completion:completion];
}

-(void) refundOrderWithID:(NSString *)customFieldOrID
            refundISOCode:(NSString *)refundISOCode
             mispaymentID:(NSString *)mispaymentID
    externalRefundAddress:(NSString *)externalRefundAddress
               instantBuy:(BOOL)instantBuy
               completion:(CoinbaseCompletionBlock)completion
{
    NSDictionary *parameters = @{
                                 @"refund_iso_code" : refundISOCode,
                                 @"mispayment_id" : mispaymentID,
                                 @"external_refund_address" :externalRefundAddress,
                                 @"instant_buy" : instantBuy ? @"true" : @"false"
                                 };

    NSString *path = [NSString stringWithFormat:@"orders/%@/refund", customFieldOrID];

    [self doRequestType:CoinbaseRequestTypePost path:path parameters:parameters headers:nil completion:completion];
}

#pragma mark - Prices

-(void) getBuyPrice:(CoinbaseCompletionBlock)completion
{
    [self doRequestType:CoinbaseRequestTypeGet path:@"prices/buy" parameters:nil headers:nil completion:completion];
}

-(void) getBuyPriceWithQuantity:(double)qty
                       currency:(NSString *)currency
                     completion:(CoinbaseCompletionBlock)completion
{
    NSDictionary *parameters = @{
                                 @"qty" : [[NSNumber numberWithDouble:qty] stringValue],
                                 @"currency" : currency
                                 };

    [self doRequestType:CoinbaseRequestTypeGet path:@"prices/buy" parameters:parameters headers:nil completion:completion];
}

-(void) getSellPrice:(CoinbaseCompletionBlock)completion
{
    [self doRequestType:CoinbaseRequestTypeGet path:@"prices/sell" parameters:nil headers:nil completion:completion];
}

-(void) getSellPriceWithQuantity:(double)qty
                        currency:(NSString *)currency
                      completion:(CoinbaseCompletionBlock)completion
{
    NSDictionary *parameters = @{
                                 @"qty" : [[NSNumber numberWithDouble:qty] stringValue],
                                 @"currency" : currency
                                 };

    [self doRequestType:CoinbaseRequestTypeGet path:@"prices/sell" parameters:parameters headers:nil completion:completion];
}

-(void) getSpotRate:(CoinbaseCompletionBlock)completion
{
    [self doRequestType:CoinbaseRequestTypeGet path:@"prices/spot_rate" parameters:nil headers:nil completion:completion];
}

-(void) getSpotRateWithCurrency:(NSString *)currency
                     completion:(CoinbaseCompletionBlock)completion
{
    NSDictionary *parameters = @{
                                 @"currency" : currency
                                 };

    [self doRequestType:CoinbaseRequestTypeGet path:@"prices/spot_rate" parameters:parameters headers:nil completion:completion];
}

-(void) getHistoricalSpotRate:(CoinbaseCompletionBlock)completion
{
    [self doRequestType:CoinbaseRequestTypeGet path:@"prices/historical" parameters:nil headers:nil completion:completion];
}

-(void) getHistoricalSpotRateWithPage:(NSUInteger)page
                           completion:(CoinbaseCompletionBlock)completion
{
    NSDictionary *parameters = @{
                                 @"page" : [NSNumber numberWithUnsignedInteger:page]
                                 };

    [self doRequestType:CoinbaseRequestTypeGet path:@"prices/historical" parameters:parameters headers:nil completion:completion];
}

#pragma mark - Recurring Payments

-(void) getRecurringPayments:(CoinbaseCompletionBlock)completion
{
    [self doRequestType:CoinbaseRequestTypeGet path:@"recurring_payments" parameters:nil headers:nil completion:completion];
}

-(void) getRecurringPaymentsWithPage:(NSUInteger)page
                               limit:(NSUInteger)limit
                          completion:(CoinbaseCompletionBlock)completion
{
    NSDictionary *parameters = @{
                                 @"page" : [@(page) stringValue],
                                 @"limit" : [@(limit)  stringValue]
                                 };

    [self doRequestType:CoinbaseRequestTypeGet path:@"recurring_payments" parameters:parameters headers:nil completion:completion];
}

-(void) recurringPaymentWithID:(NSString *)recurringPaymentID
                    completion:(CoinbaseCompletionBlock)completion
{
    NSString *path = [NSString stringWithFormat:@"recurring_payments/%@", recurringPaymentID];

    [self doRequestType:CoinbaseRequestTypeGet path:path parameters:nil headers:nil completion:completion];
}

-(void) createReportWithType:(NSString *)type
                       email:(NSString *)email
                  completion:(CoinbaseCompletionBlock)completion
{
    NSDictionary *parameters = @{@"report" :
                                     @{@"type" : type,
                                       @"email": email,
                                       }
                                 };

    [self doRequestType:CoinbaseRequestTypePost path:@"reports" parameters:parameters headers:nil completion:completion];
}

-(void) createReportWithType:(NSString *)type
                       email:(NSString *)email
                   accountID:(NSString *)accountID
                 callbackURL:(NSString *)callbackURL
                   timeRange:(NSString *)timeRange
              timeRangeStart:(NSString *)timeRangeStart
                timeRangeEnd:(NSString *)timeRangeEnd
                   startType:(NSString *)startType
                 nextRunDate:(NSString *)nextRunDate
                 nextRunTime:(NSString *)nextRunTime
                      repeat:(NSString *)repeat
                       times:(NSUInteger)times
                  completion:(CoinbaseCompletionBlock)completion
{
    NSDictionary *parameters = @{@"report" :
                                     @{@"type" : type,
                                       @"email": email,
                                       @"callback_url": callbackURL,
                                       @"time_range": timeRange,
                                       @"time_range_start": timeRangeStart,
                                       @"time_range_end": timeRangeEnd,
                                       @"start_type": startType,
                                       @"next_run_date": nextRunDate,
                                       @"next_run_time": nextRunTime,
                                       @"repeat": repeat,
                                       @"times": [NSNumber numberWithUnsignedInteger:times]
                                       }
                                 };

    [self doRequestType:CoinbaseRequestTypePost path:@"reports" parameters:parameters headers:nil completion:completion];
}

#pragma mark - Refunds

-(void) refundWithID:(NSString *)refundID
          completion:(CoinbaseCompletionBlock)completion
{
    NSString *path = [NSString stringWithFormat:@"refunds/%@", refundID];

    [self doRequestType:CoinbaseRequestTypeGet path:path parameters:nil headers:nil completion:completion];
}

#pragma mark - Reports

-(void) getReports:(CoinbaseCompletionBlock)completion
{
    [self doRequestType:CoinbaseRequestTypeGet path:@"reports" parameters:nil headers:nil completion:completion];
}

-(void) getReportsWithPage:(NSUInteger)page
                     limit:(NSUInteger)limit
                completion:(CoinbaseCompletionBlock)completion
{
    NSDictionary *parameters = @{
                                 @"page" : [@(page) stringValue],
                                 @"limit" : [@(limit)  stringValue],
                                 };

    [self doRequestType:CoinbaseRequestTypeGet path:@"reports" parameters:parameters headers:nil completion:completion];
}

-(void) reportWithID:(NSString *)reportID completion:(CoinbaseCompletionBlock)completion
{
    NSString *path = [NSString stringWithFormat:@"reports/%@", reportID];

    [self doRequestType:CoinbaseRequestTypeGet path:path parameters:nil headers:nil completion:completion];
}

#pragma mark - Sells

-(void) sellQuantity:(double)quantity
          completion:(CoinbaseCompletionBlock)completion
{
    NSDictionary *parameters = @{
                                 @"qty" : [[NSNumber numberWithDouble:quantity] stringValue]
                                 };

    [self doRequestType:CoinbaseRequestTypePost path:@"sells" parameters:parameters headers:nil completion:completion];
}

-(void) sellQuantity:(double)quantity
           accountID:(NSString *)accountID
            currency:(NSString *)currency
              commit:(BOOL)commit
agreeBTCAmountVaries:(BOOL)agreeBTCAmountVaries
     paymentMethodID:(NSString *)paymentMethodID
          completion:(CoinbaseCompletionBlock)completion
{
    NSDictionary *parameters = @{
                                 @"qty" : [[NSNumber numberWithDouble:quantity] stringValue],
                                 @"account_id" : accountID,
                                 @"currency" : currency,
                                 @"commit" : commit ? @"true" : @"false",
                                 @"agree_btc_amount_varies" : agreeBTCAmountVaries ? @"true" : @"false",
                                 @"payment_method_id" : paymentMethodID
                                 };

    [self doRequestType:CoinbaseRequestTypePost path:@"sells" parameters:parameters headers:nil completion:completion];
}

#pragma mark - Subscribers

-(void) getSubscribers:(CoinbaseCompletionBlock)completion
{
    [self doRequestType:CoinbaseRequestTypeGet path:@"subscribers" parameters:nil headers:nil completion:completion];
}

-(void) getSubscribersWithAccountID:(NSString *)accountID
                         completion:(CoinbaseCompletionBlock)completion
>>>>>>> 183457bc
{
    NSDictionary *parameters = @{
                                 @"account_id" : accountID
                                 };

<<<<<<< HEAD
    NSString *path = [NSString stringWithFormat:@"transactions/%@/complete_request", transactionID];

    [self doRequestType:CoinbaseRequestTypePut path:path parameters:parameters headers:nil completion:completion];
}

-(void) cancelRequestWithID:(NSString *)transactionID
                 completion:(CoinbaseCompletionBlock)completion
{
    NSString *path = [NSString stringWithFormat:@"transactions/%@/cancel_request", transactionID];

    [self doRequestType:CoinbaseRequestTypePut path:path parameters:nil headers:nil completion:completion];
}

-(void) cancelRequestWithID:(NSString *)transactionID
                  accountID:(NSString *)accountID
                 completion:(CoinbaseCompletionBlock)completion
=======
    [self doRequestType:CoinbaseRequestTypeGet path:@"subscribers" parameters:parameters headers:nil completion:completion];
}

-(void) subscriptionWithID:(NSString *)subscriptionID completion:(CoinbaseCompletionBlock)completion
{
    NSString *path = [NSString stringWithFormat:@"subscribers/%@", subscriptionID];

    [self doRequestType:CoinbaseRequestTypeGet path:path parameters:nil headers:nil completion:completion];
}

-(void) subscriptionWithID:(NSString *)subscriptionID
                 accountID:(NSString *)accountID
                completion:(CoinbaseCompletionBlock)completion
>>>>>>> 183457bc
{
    NSDictionary *parameters = @{
                                 @"account_id" : accountID
                                 };

<<<<<<< HEAD
    NSString *path = [NSString stringWithFormat:@"transactions/%@/cancel_request", transactionID];

    [self doRequestType:CoinbaseRequestTypePut path:path parameters:parameters headers:nil completion:completion];
=======
    NSString *path = [NSString stringWithFormat:@"subscribers/%@", subscriptionID];

    [self doRequestType:CoinbaseRequestTypeGet path:path parameters:parameters headers:nil completion:completion];
}

#pragma mark - Tokens

-(void) createToken:(CoinbaseCompletionBlock)completion
{
    [self doRequestType:CoinbaseRequestTypePost path:@"tokens" parameters:nil headers:nil completion:completion];
}

-(void) redeemTokenWithID:(NSString *)tokenID completion:(CoinbaseCompletionBlock)completion
{
    NSDictionary *parameters = @{
                                 @"token_id" : tokenID
                                 };

    [self doRequestType:CoinbaseRequestTypePost path:@"tokens/redeem" parameters:parameters headers:nil completion:completion];
>>>>>>> 183457bc
}

#pragma mark -

+ (NSString *)URLEncodedStringFromString:(NSString *)string
{
    static CFStringRef charset = CFSTR("!@#$%&*()+'\";:=,/?[] ");
    CFStringRef str = (__bridge CFStringRef)string;
    CFStringEncoding encoding = kCFStringEncodingUTF8;
    return (NSString *)CFBridgingRelease(CFURLCreateStringByAddingPercentEscapes(NULL, str, NULL, charset, encoding));
}

@end<|MERGE_RESOLUTION|>--- conflicted
+++ resolved
@@ -767,227 +767,6 @@
     [self doRequestType:CoinbaseRequestTypeGet path:path parameters:parameters headers:nil completion:completion];
 }
 
-<<<<<<< HEAD
--(void) getTransactions:(CoinbaseCompletionBlock)completion
-{
-    [self doRequestType:CoinbaseRequestTypeGet path:@"transactions" parameters:nil headers:nil completion:completion];
-}
-
--(void) getTransactionsWithPage:(NSUInteger)page
-                          limit:(NSUInteger)limit
-                      accountID:(NSString *)accountID
-                     completion:(CoinbaseCompletionBlock)completion
-{
-    NSDictionary *parameters = @{
-                                 @"page" : [@(page) stringValue],
-                                 @"limit" : [@(limit)  stringValue],
-                                 @"account_id" : accountID
-                                 };
-
-    [self doRequestType:CoinbaseRequestTypeGet path:@"transactions" parameters:parameters headers:nil completion:completion];
-}
-
--(void) transactionWithID:(NSString *)transactionID
-               completion:(CoinbaseCompletionBlock)completion
-{
-    NSString *path = [NSString stringWithFormat:@"transactions/%@", transactionID];
-
-    [self doRequestType:CoinbaseRequestTypeGet path:path parameters:nil headers:nil completion:completion];
-}
-
--(void) transactionWithID:(NSString *)transactionID
-                accountID:(NSString *)accountID
-               completion:(CoinbaseCompletionBlock)completion
-{
-    NSDictionary *parameters = @{
-                                 @"account_id" : accountID
-                                 };
-
-    NSString *path = [NSString stringWithFormat:@"transactions/%@", transactionID];
-
-    [self doRequestType:CoinbaseRequestTypeGet path:path parameters:parameters headers:nil completion:completion];
-}
-
--(void) sendAmount:(double)amount
-                to:(NSString *)to
-        completion:(CoinbaseCompletionBlock)completion
-{
-    NSDictionary *parameters = @{@"transaction" :
-                                     @{@"to" : to,
-                                       @"amount": [[NSNumber numberWithDouble:amount] stringValue]
-                                       }
-                                 };
-
-    [self doRequestType:CoinbaseRequestTypePost path:@"transactions/send_money" parameters:parameters headers:nil completion:completion];
-}
-
--(void) sendAmount:(double)amount
-                to:(NSString *)to
-             notes:(NSString *)notes
-           userFee:(double)userFee
-        referrerID:(NSString *)referrerID
-              idem:(NSString *)idem
-        instantBuy:(BOOL)instantBuy
-           orderID:(NSString *)orderID
-         accountID:(NSString *)accountID
-        completion:(CoinbaseCompletionBlock)completion
-{
-    NSDictionary *parameters = @{@"transaction" :
-                                     @{@"to" : to,
-                                       @"amount": [[NSNumber numberWithDouble:amount] stringValue],
-                                       @"notes" :notes,
-                                       @"user_fee" : userFee ? @"true" : @"false",
-                                       @"referrer_id" : referrerID,
-                                       @"idem" : idem,
-                                       @"instant_buy" : instantBuy ? @"true" : @"false",
-                                       @"order_id" : orderID,
-                                       @"account_id" : accountID
-                                       }
-                                 };
-
-    [self doRequestType:CoinbaseRequestTypePost path:@"transactions/send_money" parameters:parameters headers:nil completion:completion];
-}
-
--(void) sendAmount:(double)amount
- amountCurrencyISO:(NSString *)amountCurrencyISO
-                to:(NSString *)to
-             notes:(NSString *)notes
-           userFee:(double)userFee
-        referrerID:(NSString *)referrerID
-              idem:(NSString *)idem
-        instantBuy:(BOOL)instantBuy
-           orderID:(NSString *)orderID
-         accountID:(NSString *)accountID
-        completion:(CoinbaseCompletionBlock)completion
-{
-    NSDictionary *parameters = @{@"transaction" :
-                                     @{@"to" : to,
-                                       @"amount": [[NSNumber numberWithDouble:amount] stringValue],
-                                       @"amount_currency_iso" : amountCurrencyISO,
-                                       @"notes" :notes,
-                                       @"user_fee" : userFee ? @"true" : @"false",
-                                       @"referrer_id" : referrerID,
-                                       @"idem" : idem,
-                                       @"instant_buy" : instantBuy ? @"true" : @"false",
-                                       @"order_id" : orderID,
-                                       @"account_id" : accountID
-                                       }
-                                 };
-
-    [self doRequestType:CoinbaseRequestTypePost path:@"transactions/send_money" parameters:parameters headers:nil completion:completion];
-}
-
--(void) transferAmount:(double)amount
-                    to:(NSString *)to
-            completion:(CoinbaseCompletionBlock)completion
-{
-    NSDictionary *parameters = @{@"transaction" :
-                                     @{@"to" : to,
-                                       @"amount": [[NSNumber numberWithDouble:amount] stringValue]
-                                       }
-                                 };
-
-    [self doRequestType:CoinbaseRequestTypePost path:@"transactions/transfer_money" parameters:parameters headers:nil completion:completion];
-}
-
--(void) transferAmount:(double)amount
-                    to:(NSString *)to
-             accountID:(NSString *)accountID
-            completion:(CoinbaseCompletionBlock)completion
-{
-    NSDictionary *parameters = @{@"transaction" :
-                                     @{@"to" : to,
-                                       @"amount": [[NSNumber numberWithDouble:amount] stringValue],
-                                       @"account_id" : accountID
-                                       }
-                                 };
-
-    [self doRequestType:CoinbaseRequestTypePost path:@"transactions/transfer_money" parameters:parameters headers:nil completion:completion];
-}
-
--(void) requestAmount:(double)amount
-                 from:(NSString *)from
-           completion:(CoinbaseCompletionBlock)completion
-{
-    NSDictionary *parameters = @{@"transaction" :
-                                     @{@"from" : from,
-                                       @"amount": [[NSNumber numberWithDouble:amount] stringValue]
-                                       }
-                                 };
-
-    [self doRequestType:CoinbaseRequestTypePost path:@"transactions/request_money" parameters:parameters headers:nil completion:completion];
-}
-
--(void) requestAmount:(double)amount
-                 from:(NSString *)from
-                notes:(NSString *)notes
-            accountID:(NSString *)accountID
-           completion:(CoinbaseCompletionBlock)completion
-{
-    NSDictionary *parameters = @{@"transaction" :
-                                     @{@"from" : from,
-                                       @"amount": [[NSNumber numberWithDouble:amount] stringValue],
-                                       @"notes" :notes,
-                                       @"account_id" : accountID
-                                       }
-                                 };
-
-    [self doRequestType:CoinbaseRequestTypePost path:@"transactions/request_money" parameters:parameters headers:nil completion:completion];
-
-}
-
--(void) requestAmount:(double)amount
-    amountCurrencyISO:(NSString *)amountCurrencyISO
-                 from:(NSString *)from
-                notes:(NSString *)notes
-            accountID:(NSString *)accountID
-           completion:(CoinbaseCompletionBlock)completion
-{
-    NSDictionary *parameters = @{@"transaction" :
-                                     @{@"from" : from,
-                                       @"amount": [[NSNumber numberWithDouble:amount] stringValue],
-                                       @"amount_currency_iso" : amountCurrencyISO,
-                                       @"notes" :notes,
-                                       @"account_id" : accountID
-                                       }
-                                 };
-
-    [self doRequestType:CoinbaseRequestTypePost path:@"transactions/request_money" parameters:parameters headers:nil completion:completion];
-}
-
--(void) resendRequestWithID:(NSString *)transactionID
-                 completion:(CoinbaseCompletionBlock)completion
-{
-    NSString *path = [NSString stringWithFormat:@"transactions/%@/resend_request", transactionID];
-
-    [self doRequestType:CoinbaseRequestTypePut path:path parameters:nil headers:nil completion:completion];
-}
-
--(void) resendRequestWithID:(NSString *)transactionID
-                  accountID:(NSString *)accountID
-                 completion:(CoinbaseCompletionBlock)completion
-{
-    NSDictionary *parameters = @{
-                                 @"account_id" : accountID
-                                 };
-
-    NSString *path = [NSString stringWithFormat:@"transactions/%@/resend_request", transactionID];
-
-    [self doRequestType:CoinbaseRequestTypePut path:path parameters:parameters headers:nil completion:completion];
-}
-
--(void) completeRequestWithID:(NSString *)transactionID
-                   completion:(CoinbaseCompletionBlock)completion
-{
-    NSString *path = [NSString stringWithFormat:@"transactions/%@/complete_request", transactionID];
-
-    [self doRequestType:CoinbaseRequestTypePut path:path parameters:nil headers:nil completion:completion];
-}
-
--(void) completeRequestWithID:(NSString *)transactionID
-                    accountID:(NSString *)accountID
-                   completion:(CoinbaseCompletionBlock)completion
-=======
 #pragma mark - Payment Methods
 
 -(void) getPaymentMethods:(CoinbaseCompletionBlock)completion
@@ -1249,13 +1028,275 @@
 
 -(void) getSubscribersWithAccountID:(NSString *)accountID
                          completion:(CoinbaseCompletionBlock)completion
->>>>>>> 183457bc
 {
     NSDictionary *parameters = @{
                                  @"account_id" : accountID
                                  };
 
-<<<<<<< HEAD
+    [self doRequestType:CoinbaseRequestTypeGet path:@"subscribers" parameters:parameters headers:nil completion:completion];
+}
+
+-(void) subscriptionWithID:(NSString *)subscriptionID completion:(CoinbaseCompletionBlock)completion
+{
+    NSString *path = [NSString stringWithFormat:@"subscribers/%@", subscriptionID];
+
+    [self doRequestType:CoinbaseRequestTypeGet path:path parameters:nil headers:nil completion:completion];
+}
+
+-(void) subscriptionWithID:(NSString *)subscriptionID
+                 accountID:(NSString *)accountID
+                completion:(CoinbaseCompletionBlock)completion
+{
+    NSDictionary *parameters = @{
+                                 @"account_id" : accountID
+                                 };
+    NSString *path = [NSString stringWithFormat:@"subscribers/%@", subscriptionID];
+
+    [self doRequestType:CoinbaseRequestTypeGet path:path parameters:parameters headers:nil completion:completion];
+}
+
+#pragma mark - Tokens
+
+-(void) createToken:(CoinbaseCompletionBlock)completion
+{
+    [self doRequestType:CoinbaseRequestTypePost path:@"tokens" parameters:nil headers:nil completion:completion];
+}
+
+-(void) redeemTokenWithID:(NSString *)tokenID completion:(CoinbaseCompletionBlock)completion
+{
+    NSDictionary *parameters = @{
+                                 @"token_id" : tokenID
+                                 };
+
+    [self doRequestType:CoinbaseRequestTypePost path:@"tokens/redeem" parameters:parameters headers:nil completion:completion];
+}
+
+#pragma mark - Transactions
+
+-(void) getTransactions:(CoinbaseCompletionBlock)completion
+{
+    [self doRequestType:CoinbaseRequestTypeGet path:@"transactions" parameters:nil headers:nil completion:completion];
+}
+
+-(void) getTransactionsWithPage:(NSUInteger)page
+                          limit:(NSUInteger)limit
+                      accountID:(NSString *)accountID
+                     completion:(CoinbaseCompletionBlock)completion
+{
+    NSDictionary *parameters = @{
+                                 @"page" : [@(page) stringValue],
+                                 @"limit" : [@(limit)  stringValue],
+                                 @"account_id" : accountID
+                                 };
+
+    [self doRequestType:CoinbaseRequestTypeGet path:@"transactions" parameters:parameters headers:nil completion:completion];
+}
+
+-(void) transactionWithID:(NSString *)transactionID
+               completion:(CoinbaseCompletionBlock)completion
+{
+    NSString *path = [NSString stringWithFormat:@"transactions/%@", transactionID];
+
+    [self doRequestType:CoinbaseRequestTypeGet path:path parameters:nil headers:nil completion:completion];
+}
+
+-(void) transactionWithID:(NSString *)transactionID
+                accountID:(NSString *)accountID
+               completion:(CoinbaseCompletionBlock)completion
+{
+    NSDictionary *parameters = @{
+                                 @"account_id" : accountID
+                                 };
+
+    NSString *path = [NSString stringWithFormat:@"transactions/%@", transactionID];
+
+    [self doRequestType:CoinbaseRequestTypeGet path:path parameters:parameters headers:nil completion:completion];
+}
+
+-(void) sendAmount:(double)amount
+                to:(NSString *)to
+        completion:(CoinbaseCompletionBlock)completion
+{
+    NSDictionary *parameters = @{@"transaction" :
+                                     @{@"to" : to,
+                                       @"amount": [[NSNumber numberWithDouble:amount] stringValue]
+                                       }
+                                 };
+
+    [self doRequestType:CoinbaseRequestTypePost path:@"transactions/send_money" parameters:parameters headers:nil completion:completion];
+}
+
+-(void) sendAmount:(double)amount
+                to:(NSString *)to
+             notes:(NSString *)notes
+           userFee:(double)userFee
+        referrerID:(NSString *)referrerID
+              idem:(NSString *)idem
+        instantBuy:(BOOL)instantBuy
+           orderID:(NSString *)orderID
+         accountID:(NSString *)accountID
+        completion:(CoinbaseCompletionBlock)completion
+{
+    NSDictionary *parameters = @{@"transaction" :
+                                     @{@"to" : to,
+                                       @"amount": [[NSNumber numberWithDouble:amount] stringValue],
+                                       @"notes" :notes,
+                                       @"user_fee" : userFee ? @"true" : @"false",
+                                       @"referrer_id" : referrerID,
+                                       @"idem" : idem,
+                                       @"instant_buy" : instantBuy ? @"true" : @"false",
+                                       @"order_id" : orderID,
+                                       @"account_id" : accountID
+                                       }
+                                 };
+
+    [self doRequestType:CoinbaseRequestTypePost path:@"transactions/send_money" parameters:parameters headers:nil completion:completion];
+}
+
+-(void) sendAmount:(double)amount
+ amountCurrencyISO:(NSString *)amountCurrencyISO
+                to:(NSString *)to
+             notes:(NSString *)notes
+           userFee:(double)userFee
+        referrerID:(NSString *)referrerID
+              idem:(NSString *)idem
+        instantBuy:(BOOL)instantBuy
+           orderID:(NSString *)orderID
+         accountID:(NSString *)accountID
+        completion:(CoinbaseCompletionBlock)completion
+{
+    NSDictionary *parameters = @{@"transaction" :
+                                     @{@"to" : to,
+                                       @"amount": [[NSNumber numberWithDouble:amount] stringValue],
+                                       @"amount_currency_iso" : amountCurrencyISO,
+                                       @"notes" :notes,
+                                       @"user_fee" : userFee ? @"true" : @"false",
+                                       @"referrer_id" : referrerID,
+                                       @"idem" : idem,
+                                       @"instant_buy" : instantBuy ? @"true" : @"false",
+                                       @"order_id" : orderID,
+                                       @"account_id" : accountID
+                                       }
+                                 };
+
+    [self doRequestType:CoinbaseRequestTypePost path:@"transactions/send_money" parameters:parameters headers:nil completion:completion];
+}
+
+-(void) transferAmount:(double)amount
+                    to:(NSString *)to
+            completion:(CoinbaseCompletionBlock)completion
+{
+    NSDictionary *parameters = @{@"transaction" :
+                                     @{@"to" : to,
+                                       @"amount": [[NSNumber numberWithDouble:amount] stringValue]
+                                       }
+                                 };
+
+    [self doRequestType:CoinbaseRequestTypePost path:@"transactions/transfer_money" parameters:parameters headers:nil completion:completion];
+}
+
+-(void) transferAmount:(double)amount
+                    to:(NSString *)to
+             accountID:(NSString *)accountID
+            completion:(CoinbaseCompletionBlock)completion
+{
+    NSDictionary *parameters = @{@"transaction" :
+                                     @{@"to" : to,
+                                       @"amount": [[NSNumber numberWithDouble:amount] stringValue],
+                                       @"account_id" : accountID
+                                       }
+                                 };
+
+    [self doRequestType:CoinbaseRequestTypePost path:@"transactions/transfer_money" parameters:parameters headers:nil completion:completion];
+}
+
+-(void) requestAmount:(double)amount
+                 from:(NSString *)from
+           completion:(CoinbaseCompletionBlock)completion
+{
+    NSDictionary *parameters = @{@"transaction" :
+                                     @{@"from" : from,
+                                       @"amount": [[NSNumber numberWithDouble:amount] stringValue]
+                                       }
+                                 };
+
+    [self doRequestType:CoinbaseRequestTypePost path:@"transactions/request_money" parameters:parameters headers:nil completion:completion];
+}
+
+-(void) requestAmount:(double)amount
+                 from:(NSString *)from
+                notes:(NSString *)notes
+            accountID:(NSString *)accountID
+           completion:(CoinbaseCompletionBlock)completion
+{
+    NSDictionary *parameters = @{@"transaction" :
+                                     @{@"from" : from,
+                                       @"amount": [[NSNumber numberWithDouble:amount] stringValue],
+                                       @"notes" :notes,
+                                       @"account_id" : accountID
+                                       }
+                                 };
+
+    [self doRequestType:CoinbaseRequestTypePost path:@"transactions/request_money" parameters:parameters headers:nil completion:completion];
+
+}
+
+-(void) requestAmount:(double)amount
+    amountCurrencyISO:(NSString *)amountCurrencyISO
+                 from:(NSString *)from
+                notes:(NSString *)notes
+            accountID:(NSString *)accountID
+           completion:(CoinbaseCompletionBlock)completion
+{
+    NSDictionary *parameters = @{@"transaction" :
+                                     @{@"from" : from,
+                                       @"amount": [[NSNumber numberWithDouble:amount] stringValue],
+                                       @"amount_currency_iso" : amountCurrencyISO,
+                                       @"notes" :notes,
+                                       @"account_id" : accountID
+                                       }
+                                 };
+
+    [self doRequestType:CoinbaseRequestTypePost path:@"transactions/request_money" parameters:parameters headers:nil completion:completion];
+}
+
+-(void) resendRequestWithID:(NSString *)transactionID
+                 completion:(CoinbaseCompletionBlock)completion
+{
+    NSString *path = [NSString stringWithFormat:@"transactions/%@/resend_request", transactionID];
+
+    [self doRequestType:CoinbaseRequestTypePut path:path parameters:nil headers:nil completion:completion];
+}
+
+-(void) resendRequestWithID:(NSString *)transactionID
+                  accountID:(NSString *)accountID
+                 completion:(CoinbaseCompletionBlock)completion
+{
+    NSDictionary *parameters = @{
+                                 @"account_id" : accountID
+                                 };
+
+    NSString *path = [NSString stringWithFormat:@"transactions/%@/resend_request", transactionID];
+
+    [self doRequestType:CoinbaseRequestTypePut path:path parameters:parameters headers:nil completion:completion];
+}
+
+-(void) completeRequestWithID:(NSString *)transactionID
+                   completion:(CoinbaseCompletionBlock)completion
+{
+    NSString *path = [NSString stringWithFormat:@"transactions/%@/complete_request", transactionID];
+
+    [self doRequestType:CoinbaseRequestTypePut path:path parameters:nil headers:nil completion:completion];
+}
+
+-(void) completeRequestWithID:(NSString *)transactionID
+                    accountID:(NSString *)accountID
+                   completion:(CoinbaseCompletionBlock)completion
+{
+    NSDictionary *parameters = @{
+                                 @"account_id" : accountID
+                                 };
+
     NSString *path = [NSString stringWithFormat:@"transactions/%@/complete_request", transactionID];
 
     [self doRequestType:CoinbaseRequestTypePut path:path parameters:parameters headers:nil completion:completion];
@@ -1272,51 +1313,14 @@
 -(void) cancelRequestWithID:(NSString *)transactionID
                   accountID:(NSString *)accountID
                  completion:(CoinbaseCompletionBlock)completion
-=======
-    [self doRequestType:CoinbaseRequestTypeGet path:@"subscribers" parameters:parameters headers:nil completion:completion];
-}
-
--(void) subscriptionWithID:(NSString *)subscriptionID completion:(CoinbaseCompletionBlock)completion
-{
-    NSString *path = [NSString stringWithFormat:@"subscribers/%@", subscriptionID];
-
-    [self doRequestType:CoinbaseRequestTypeGet path:path parameters:nil headers:nil completion:completion];
-}
-
--(void) subscriptionWithID:(NSString *)subscriptionID
-                 accountID:(NSString *)accountID
-                completion:(CoinbaseCompletionBlock)completion
->>>>>>> 183457bc
 {
     NSDictionary *parameters = @{
                                  @"account_id" : accountID
                                  };
 
-<<<<<<< HEAD
     NSString *path = [NSString stringWithFormat:@"transactions/%@/cancel_request", transactionID];
 
     [self doRequestType:CoinbaseRequestTypePut path:path parameters:parameters headers:nil completion:completion];
-=======
-    NSString *path = [NSString stringWithFormat:@"subscribers/%@", subscriptionID];
-
-    [self doRequestType:CoinbaseRequestTypeGet path:path parameters:parameters headers:nil completion:completion];
-}
-
-#pragma mark - Tokens
-
--(void) createToken:(CoinbaseCompletionBlock)completion
-{
-    [self doRequestType:CoinbaseRequestTypePost path:@"tokens" parameters:nil headers:nil completion:completion];
-}
-
--(void) redeemTokenWithID:(NSString *)tokenID completion:(CoinbaseCompletionBlock)completion
-{
-    NSDictionary *parameters = @{
-                                 @"token_id" : tokenID
-                                 };
-
-    [self doRequestType:CoinbaseRequestTypePost path:@"tokens/redeem" parameters:parameters headers:nil completion:completion];
->>>>>>> 183457bc
 }
 
 #pragma mark -
