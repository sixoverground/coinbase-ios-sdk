#import <Foundation/Foundation.h>
#import "CoinbaseDefines.h"

/// HTTP methods for use with the Coinbase API.
typedef NS_ENUM(NSUInteger, CoinbaseRequestType) {
    CoinbaseRequestTypeGet,
    CoinbaseRequestTypePost,
    CoinbaseRequestTypePut,
    CoinbaseRequestTypeDelete
};

/// The `Coinbase` class is the interface to the Coinbase API. Create a `Coinbase` object using
/// `coinbaseWithOAuthAccessToken:` or `coinbaseWithApiKey:secret:` to call API methods.
@interface Coinbase : NSObject

/// Create a Coinbase object for an OAuth access token. Please note that when this access token
/// expires, requests made on this object will start failing with a 401 Unauthorized error. Obtain new tokens
/// with your refresh token if this occurs.
+ (Coinbase *)coinbaseWithOAuthAccessToken:(NSString *)accessToken;

/// Create a Coinbase object for an API key and secret.
+ (Coinbase *)coinbaseWithApiKey:(NSString *)key
                          secret:(NSString *)secret;

/// Create a Coinbase object with no authentication. You can only use unauthenticated APIs with this client.
+ (Coinbase *)unauthenticatedCoinbase;

#pragma mark - Accounts

///
/// List accounts - Authenticated resource that returns the user’s active accounts.
///

-(void) getAccountsList:(CoinbaseCompletionBlock)completion;

-(void) getAccountsListWithPage:(NSUInteger)page
                          limit:(NSUInteger)limit
                    allAccounts:(NSUInteger)allAccounts
                     completion:(CoinbaseCompletionBlock)completion;

///
// Show an account - Authenticated resource that returns one of user’s active accounts.
//

-(void) getAccount:(NSString *)accountID completion:(CoinbaseCompletionBlock)completion;

-(void) getPrimaryAccount:(CoinbaseCompletionBlock)completion;

///
// Create an account - Authenticated resource that will create a new account for the user.
/// Required scope: user
//

-(void) createAccountWithName:(NSString *)name
                   completion:(CoinbaseCompletionBlock)completion;

///
/// Get account’s balance - Authenticated resource that returns the user’s current account balance in BTC.
/// Required scope: balance
///

-(void) getBalanceForAccount:(NSString *)accountID completion:(CoinbaseCompletionBlock)completion;

///
/// Get account’s bitcoin address - Authenticated resource that returns the user’s current bitcoin receive address. This can be used to generate scannable QR codes in the bitcoin URI format or to send the receive address to other users.
/// Required scope: address
///

-(void) getBitcoinAddressForAccount:(NSString *)accountID completion:(CoinbaseCompletionBlock)completion;

///
/// Create a new bitcoin address for an account - Authenticated resource that generates a new bitcoin receive address for the user.
/// Required scope: address
///

-(void) createBitcoinAddressForAccount:(NSString *)accountID completion:(CoinbaseCompletionBlock)completion;

-(void) createBitcoinAddressForAccount:(NSString *)accountID
                                 label:(NSString *)label
                           callBackURL:(NSString *)callBackURL
                            completion:(CoinbaseCompletionBlock)completion;

///
/// Modify an account
///

-(void) modifyAccount:(NSString *)accountID
                 name:(NSString *)name
           completion:(CoinbaseCompletionBlock)completion;

///
/// Set account as primary - Authenticated resource that lets you set the primary status on a specific account. You must pass the :account_id of the account in the url.
///

-(void) setAccountAsPrimary:(NSString *)accountID completion:(CoinbaseCompletionBlock)completion;

///
/// Delete an account - Authenticated resource that will delete an account. Only non-primary accounts with zero balance can be deleted.
///

-(void) deleteAccount:(NSString *)accountID completion:(CoinbaseCompletionBlock)completion;

#pragma mark - Account Changes

///
/// List changes to an account - Authenticated resource which returns all related changes to an account. This is an alternative to the list transactions api call. It is designed to be faster and provide more detail so you can generate an overview/summary of individual account and their recent changes.
/// Required scope: transactions
///

-(void) getAccountChanges:(CoinbaseCompletionBlock)completion;

-(void) getAccountChangesWithPage:(NSUInteger)page
                            limit:(NSUInteger)limit
                        accountId:(NSString *)accountId
                       completion:(CoinbaseCompletionBlock)completion;

#pragma mark - Addresses

///
/// List bitcoin addresses - Authenticated resource that returns bitcoin addresses a user has associated with their account.
/// Required scope: addresses
///

-(void) getAccountAddresses:(CoinbaseCompletionBlock)completion;

-(void) getAccountAddressesWithPage:(NSUInteger)page
                              limit:(NSUInteger)limit
                          accountId:(NSString *)accountId
                              query:(NSString *)query
                         completion:(CoinbaseCompletionBlock)completion;

///
/// Show bitcoin address - Authenticated resource that returns a bitcoin address with its id or address.
/// Required scope: addresses
///

-(void) getAddressWithAddressOrID:(NSString *)addressOrID completion:(CoinbaseCompletionBlock)completion;

-(void) getAddressWithAddressOrID:(NSString *)addressOrID
                        accountId:(NSString *)accountId
                       completion:(CoinbaseCompletionBlock)completion;

#pragma mark - Authorization

///
/// Show authorization information - Authenticated resource that returns information about the current API authorization for user.
///

-(void) getAuthorizationInformation:(CoinbaseCompletionBlock)completion;


#pragma mark - Buttons

///
/// Create a new payment button, page, or iFrame - Authenticated resource that creates a payment button, page, or iFrame to accept bitcoin on your website. This can be used to accept bitcoin for an individual item or to integrate with your existing shopping cart solution. For example, you could create a new payment button for each shopping cart on your website, setting the total and order number in the button at checkout.
/// Required scope: buttons or merchant
///

-(void) createButtonWithName:(NSString *)name
                      price:(NSString *)price
           priceCurrencyISO:(NSString *)priceCurrencyISO
                 completion:(CoinbaseCompletionBlock)completion;

-(void) createButtonWithName:(NSString *)name
                      price:(NSString *)price
           priceCurrencyISO:(NSString *)priceCurrencyISO
                  accountID:(NSString *)accountID
                       type:(NSString *)type
               subscription:(BOOL)subscription
                     repeat:(NSString *)repeat
                      style:(NSString *)style
                       text:(NSString *)text
                description:(NSString *)description
                     custom:(NSString *)custom
               customSecure:(BOOL)customSecure
                callbackURL:(NSString *)callbackURL
                 successURL:(NSString *)successURL
                  cancelURL:(NSString *)cancelURL
                    infoURL:(NSString *)infoURL
               autoRedirect:(BOOL)autoRedirect
        autoRedirectSuccess:(BOOL)autoRedirectSuccess
         autoRedirectCancel:(BOOL)autoRedirectCancel
              variablePrice:(BOOL)variablePrice
             includeAddress:(BOOL)includeAddress
               includeEmail:(BOOL)includeEmail
                choosePrice:(BOOL)choosePrice
                     price1:(NSString *)price1
                     price2:(NSString *)price2
                     price3:(NSString *)price3
                     price4:(NSString *)price4
                     price5:(NSString *)price5
                 completion:(CoinbaseCompletionBlock)completion;

///
/// Show a button - Authenticated resource which lets you retrieve an individual button.
/// Required scope: buttons or merchant
///

-(void)getButtonWithID:(NSString *)customValueOrID completion:(CoinbaseCompletionBlock)completion;

///
/// Create an order for a button - Authenticated resource which lets you generate an order associated with a button.
/// Required scope: buttons or merchant
///

-(void) createOrderForButtonWithID:(NSString *)customValueOrID completion:(CoinbaseCompletionBlock)completion;

///
/// List orders for a button - Authenticated resource which lets you obtain the orders associated with a given button.
/// Required scope: buttons or merchant
///

-(void)getOrdersForButtonWithID:(NSString *)customValueOrID completion:(CoinbaseCompletionBlock)completion;

#pragma mark - Buys

///
/// Buy bitcoin - Authenticated resource that lets you purchase bitcoin using a bank account that is linked to your account. You must link and verify a bank account through the website before this api call will work, otherwise error is returned.
/// Required scope: buy

-(void) buy:(double)quantity completion:(CoinbaseCompletionBlock)completion;

-(void)                 buy:(double)quantity
                  accountID:(NSString *)accountID
                   currency:(NSString *)currency
       agreeBTCAmountVaries:(BOOL)agreeBTCAmountVaries
                     commit:(BOOL)commit
            paymentMethodID:(NSString *)paymentMethodID
                 completion:(CoinbaseCompletionBlock)completion;

#pragma mark - Contacts

///
/// List emails the user has previously used for autocompletion - Authenticated resource that returns contacts the user has previously sent to or received from.
/// Required scope: contacts
///

-(void) getContacts:(CoinbaseCompletionBlock)completion;

-(void) getContactsWithPage:(NSUInteger)page
                      limit:(NSUInteger)limit
                      query:(NSString *)query
                 completion:(CoinbaseCompletionBlock)completion;

#pragma mark - Currencies

///
/// List currencies supported by Coinbase - Unauthenticated resource that returns currencies supported on Coinbase
///

-(void) getSupportedCurrencies:(CoinbaseCompletionBlock)completion;

///
/// List exchange rates between BTC and other currencies - Unauthenticated resource that returns BTC to fiat (and vice versus) exchange rates in various currencies.
///

-(void) getExchangeRates:(CoinbaseCompletionBlock)completion;

#pragma mark - Deposits

///
/// Deposit USD - Authenticated resource that lets you deposit USD into a USD wallet. You must have a valid USD wallet and bank account connected to use this endpoint.
/// Required scope: deposit
///

-(void) makeDepositToAccount:(NSString *)accountID
                      amount:(double)amount
             paymentMethodId:(NSString *)paymentMethodId
                      commit:(BOOL)commit
                  completion:(CoinbaseCompletionBlock)completion;

#pragma mark - Multisig

///
/// Create a multisig account - Authenticated endpoint to create accounts.
///

-(void) createMultiSigAccountWithName:(NSString *)name
                                 type:(NSString *)type
                   requiredSignatures:(NSUInteger)requiredSignatures
                             xPubKeys:(NSArray *)xPubKeys
                           completion:(CoinbaseCompletionBlock)completion;

///
/// Create a multisig transaction - Authenticated resource which lets you send money to an email or bitcoin address.
/// Required scope: send
///

#warning Todo - Same as POST /v1/transactions/send_money

///
/// Get signature hashes for each input that needs signing in a spend from multisig transaction - Authenticated resource which lets you fetch signature hashes.
///

-(void) getSignatureHashesWithTransactionID:(NSString *)transactionID
                                 completion:(CoinbaseCompletionBlock)completion;

-(void) getSignatureHashesWithTransactionID:(NSString *)transactionID
                                  accountID:(NSString *)accountID
                                 completion:(CoinbaseCompletionBlock)completion;

///
/// Submit required signatures for a multisig spend transaction
///

/*

 signatures arrays format:

 @[
    @{
        @"position": @1,
            @"signatures":
                @[
            @"304502206f73b2147662c70fb6a951e6ddca79ce1e800a799be543d13c9d22817affb997022100b32a96c20a514783cc5135dde9a8a9608b0b55b6c0db01d553c77c544034274d",
            @"304502204930529e97c2c75bbc3b07a365cf691f5bf319bf0a54980785bb525bd996cb1a022100a7e9e3728444a39c7a45822c3c773a43a888432dfe767ea17e1fab8ac2bfc83f"
            ]
    }
];
 */

-(void) signaturesForMultiSigTransaction:(NSString *)transactionID
                              signatures:(NSArray *)signatures
                              completion:(CoinbaseCompletionBlock)completion;

#pragma mark - OAuth Applications

///
/// List OAuth applications - List the OAuth applications you have created.
/// Required scope: oauth_apps
///

-(void) getOAuthApplications:(CoinbaseCompletionBlock)completion;

-(void) getOAuthApplicationsWithPage:(NSUInteger)page
                               limit:(NSUInteger)limit
                          completion:(CoinbaseCompletionBlock)completion;

///
/// Show an OAuth application - Show an individual OAuth application you have created.
/// Required scope: oauth_apps
///

-(void) getOAuthApplicationWithID:(NSString *)applicationID
                       completion:(CoinbaseCompletionBlock)completion;

///
/// Create an OAuth application - Create an app that can be given access to other accounts via OAuth2.
///

-(void) createOAuthApplicationWithName:(NSString *)name
                           reDirectURL:(NSString *)reDirectURL
                            completion:(CoinbaseCompletionBlock)completion;

#pragma mark - Orders

///
/// List orders - Authenticated resource which returns a merchant’s orders that they have received.
/// Required scope: orders or merchant
///

-(void) getOrders:(CoinbaseCompletionBlock)completion;

-(void) getOrdersWithPage:(NSUInteger)page
                    limit:(NSUInteger)limit
                accountID:(NSString *)accountID
               completion:(CoinbaseCompletionBlock)completion;

///
/// Create an order - Authenticated resource which returns an order for a new button.
/// Required scope: orders or merchant
///

-(void) createOrderWithName:(NSString *)name
                      price:(NSString *)price
           priceCurrencyISO:(NSString *)priceCurrencyISO
                 completion:(CoinbaseCompletionBlock)completion;

-(void) createOrderWithName:(NSString *)name
                      price:(NSString *)price
           priceCurrencyISO:(NSString *)priceCurrencyISO
                  accountID:(NSString *)accountID
                       type:(NSString *)type
               subscription:(BOOL)subscription
                     repeat:(NSString *)repeat
                      style:(NSString *)style
                       text:(NSString *)text
                description:(NSString *)description
                     custom:(NSString *)custom
               customSecure:(BOOL)customSecure
                callbackURL:(NSString *)callbackURL
                 successURL:(NSString *)successURL
                  cancelURL:(NSString *)cancelURL
                    infoURL:(NSString *)infoURL
               autoRedirect:(BOOL)autoRedirect
        autoRedirectSuccess:(BOOL)autoRedirectSuccess
         autoRedirectCancel:(BOOL)autoRedirectCancel
              variablePrice:(BOOL)variablePrice
             includeAddress:(BOOL)includeAddress
               includeEmail:(BOOL)includeEmail
                choosePrice:(BOOL)choosePrice
                     price1:(NSString *)price1
                     price2:(NSString *)price2
                     price3:(NSString *)price3
                     price4:(NSString *)price4
                     price5:(NSString *)price5
                 completion:(CoinbaseCompletionBlock)completion;

///
/// Show an order - Authenticated resource which returns order details.
/// Required scope: orders or merchant
///

-(void) getOrderWithID:(NSString *)customFieldOrID
            completion:(CoinbaseCompletionBlock)completion;

-(void) getOrderWithID:(NSString *)customFieldOrID
             accountID:(NSString *)accountID
            completion:(CoinbaseCompletionBlock)completion;

<<<<<<< HEAD
#pragma mark - Transfers

///
/// List buy and sell history - Authenticated resource which returns the user’s bitcoin purchases and sells.
/// Required scope: transfers
///

-(void) getTransfers:(CoinbaseCompletionBlock)completion;

-(void) getTransfersWithPage:(NSUInteger)page
                       limit:(NSUInteger)limit
                   accountID:(NSString *)accountID
                  completion:(CoinbaseCompletionBlock)completion;

///
/// Show a transfer - Authenticated resource which returns a tranfer (a bitcoin purchase or sell).
/// Required scope: transfers
///

-(void) transferWithID:(NSString *)transferID
            completion:(CoinbaseCompletionBlock)completion;

-(void) transferWithID:(NSString *)transferID
=======
#pragma mark - Payment Methods

///
/// List payment methods - Lists all of the payment methods associated with your account
/// Required scope: buy or sell
///

-(void) getPaymentMethods:(CoinbaseCompletionBlock)completion;

///
/// Show a payment method - Lists individual payment method associated with your account.
/// Required scope: buy or sell
///

-(void) paymentMethodWithID:(NSString *)paymentMethodID completion:(CoinbaseCompletionBlock)completion;
///
/// Refund an order - Authenticated resource which refunds an order or a mispayment to an order. Returns a snapshot of the order data, updated with refund transaction details.
/// Required scope: orders or merchant
///

-(void) refundOrderWithID:(NSString *)customFieldOrID
            refundISOCode:(NSString *)refundISOCode
            completion:(CoinbaseCompletionBlock)completion;

-(void) refundOrderWithID:(NSString *)customFieldOrID
            refundISOCode:(NSString *)refundISOCode
             mispaymentID:(NSString *)mispaymentID
    externalRefundAddress:(NSString *)externalRefundAddress
               instantBuy:(BOOL)instantBuy
               completion:(CoinbaseCompletionBlock)completion;

#pragma mark - Prices

///
/// Get the buy price for bitcoin - Resource that tells you the total price to buy some amount of bitcoin.
///

-(void) getBuyPrice:(CoinbaseCompletionBlock)completion;

-(void) getBuyPriceWithQuantity:(double)qty
                       currency:(NSString *)currency
                     completion:(CoinbaseCompletionBlock)completion;

///
/// Get the sell price - Resource that tells you the total amount you can get if you sell some bitcoin.
///

-(void) getSellPrice:(CoinbaseCompletionBlock)completion;

-(void) getSellPriceWithQuantity:(double)qty
                        currency:(NSString *)currency
                      completion:(CoinbaseCompletionBlock)completion;

///
/// Get the spot price of bitcoin - Unauthenticated resource that tells you the current price of bitcoin.
///

-(void) getSpotRate:(CoinbaseCompletionBlock)completion;

-(void) getSpotRateWithCurrency:(NSString *)currency
                     completion:(CoinbaseCompletionBlock)completion;

///
/// Get the historical spot price - Unauthenticated resource that displays historical spot rates for bitcoin in USD.
///

-(void) getHistoricalSpotRate:(CoinbaseCompletionBlock)completion;

-(void) getHistoricalSpotRateWithPage:(NSUInteger)page
                           completion:(CoinbaseCompletionBlock)completion;

#pragma mark - Recurring payments

///
/// List recurring payments - Authenticated resource that lets you list all your recurring payments (scheduled buys, sells, and subscriptions you’ve created with merchants).
/// Required scope: recurring_payments or merchant
///

-(void) getRecurringPayments:(CoinbaseCompletionBlock)completion;

-(void) getRecurringPaymentsWithPage:(NSUInteger)page
                               limit:(NSUInteger)limit
                          completion:(CoinbaseCompletionBlock)completion;

///
/// Show a recurring payment - Authenticated resource that lets you show an individual recurring payment.
/// Required scope: recurring_payments or merchant
///

-(void) recurringPaymentWithID:(NSString *)recurringPaymentID
                    completion:(CoinbaseCompletionBlock)completion;

#pragma mark - Refunds

///
/// Show a refund - Authenticated resource that shows the details for a refund.
/// Required scope: merchant or orders
///

-(void) refundWithID:(NSString *)refundID
          completion:(CoinbaseCompletionBlock)completion;

#pragma mark - Reports

///
/// List all reports - Authenticated resource which returns a list of the reports that a user has generated.
/// Required scope: reports
///

-(void) getReports:(CoinbaseCompletionBlock)completion;

-(void) getReportsWithPage:(NSUInteger)page
                     limit:(NSUInteger)limit
                completion:(CoinbaseCompletionBlock)completion;

///
/// Show a report - Authenticated resource which returns report details.
/// Required scope: reports
///

-(void) reportWithID:(NSString *)reportID completion:(CoinbaseCompletionBlock)completion;

///
/// Generate a new report - Authenticated resource which creates and returns a new CSV report
/// Required scope: reports
///

-(void) createReportWithType:(NSString *)type
                       email:(NSString *)email
                  completion:(CoinbaseCompletionBlock)completion;

-(void) createReportWithType:(NSString *)type
                       email:(NSString *)email
                   accountID:(NSString *)accountID
                 callbackURL:(NSString *)callbackURL
                   timeRange:(NSString *)timeRange
              timeRangeStart:(NSString *)timeRangeStart
                timeRangeEnd:(NSString *)timeRangeEnd
                   startType:(NSString *)startType
                 nextRunDate:(NSString *)nextRunDate
                 nextRunTime:(NSString *)nextRunTime
                      repeat:(NSString *)repeat
                       times:(NSUInteger)times
                  completion:(CoinbaseCompletionBlock)completion;

#pragma mark - Sells

///
/// Sell bitcoin - Authenticated resource that lets you convert bitcoin in your account to fiat currency (USD, EUR) by crediting one of your bank accounts on Coinbase.
/// Required scope: sell
///

-(void) sellQuantity:(double)quantity
          completion:(CoinbaseCompletionBlock)completion;

-(void) sellQuantity:(double)quantity
           accountID:(NSString *)accountID
            currency:(NSString *)currency
              commit:(BOOL)commit
agreeBTCAmountVaries:(BOOL)agreeBTCAmountVaries
     paymentMethodID:(NSString *)paymentMethodID
          completion:(CoinbaseCompletionBlock)completion;

#pragma mark - Subscriptions

///
/// List subscriptions - Authenticated resource that lets you (as a merchant) list all the subscriptions customers have made with you.
/// Required scopes: recurring_payments or merchant
///

-(void) getSubscribers:(CoinbaseCompletionBlock)completion;

-(void) getSubscribersWithAccountID:(NSString *)accountID
                         completion:(CoinbaseCompletionBlock)completion;

///
/// Show a subscription - Authenticated resource that lets you (as a merchant) show an individual subscription than a customer has created with you.
/// Required scopes: recurring_payments or merchant
///

-(void) subscriptionWithID:(NSString *)subscriptionID completion:(CoinbaseCompletionBlock)completion;

-(void) subscriptionWithID:(NSString *)subscriptionID
                 accountID:(NSString *)accountID
                completion:(CoinbaseCompletionBlock)completion;

#pragma mark - Tokens

///
/// Create a token which can be redeemed for bitcoin - Creates tokens redeemable for bitcoin.
///

-(void) createToken:(CoinbaseCompletionBlock)completion;

///
/// Redeem a token, claiming its address and all its bitcoin - Authenticated resource which claims a redeemable token for its address and bitcoin(s).
/// Required scope: addresses
///

-(void) redeemTokenWithID:(NSString *)tokenID completion:(CoinbaseCompletionBlock)completion;

#pragma mark - Transactions

///
/// List transactions - Authenticated resource which returns the user’s most recent transactions.
/// Required scope: transactions
///

-(void) getTransactions:(CoinbaseCompletionBlock)completion;

-(void) getTransactionsWithPage:(NSUInteger)page
                          limit:(NSUInteger)limit
                      accountID:(NSString *)accountID
                     completion:(CoinbaseCompletionBlock)completion;

///
/// Show a transaction - Authenticated resource which returns the details of an individual transaction.
/// Required scope: transactions
///

-(void) transactionWithID:(NSString *)transactionID
               completion:(CoinbaseCompletionBlock)completion;

-(void) transactionWithID:(NSString *)transactionID
                accountID:(NSString *)accountID
               completion:(CoinbaseCompletionBlock)completion;

///
/// Send money - Authenticated resource which lets you send money to an email address, bitcoin address or Coinbase account ID.
/// Required scope: send
///

-(void) sendAmount:(double)amount
                to:(NSString *)to
        completion:(CoinbaseCompletionBlock)completion;

/// Bitcoin amount

-(void) sendAmount:(double)amount
                to:(NSString *)to
             notes:(NSString *)notes
           userFee:(double)userFee
        referrerID:(NSString *)referrerID
              idem:(NSString *)idem
        instantBuy:(BOOL)instantBuy
           orderID:(NSString *)orderID
         accountID:(NSString *)accountID
        completion:(CoinbaseCompletionBlock)completion;

/// Currency amount

-(void) sendAmount:(double)amount
 amountCurrencyISO:(NSString *)amountCurrencyISO
                to:(NSString *)to
             notes:(NSString *)notes
           userFee:(double)userFee
        referrerID:(NSString *)referrerID
              idem:(NSString *)idem
        instantBuy:(BOOL)instantBuy
           orderID:(NSString *)orderID
         accountID:(NSString *)accountID
        completion:(CoinbaseCompletionBlock)completion;

///
/// Transfer money between accounts - Authenticated resource which lets you transfer bitcoin between authenticated user’s accounts.
/// Required scope: transfer
///

-(void) transferAmount:(double)amount
                    to:(NSString *)to
            completion:(CoinbaseCompletionBlock)completion;

-(void) transferAmount:(double)amount
                    to:(NSString *)to
>>>>>>> 13663457
             accountID:(NSString *)accountID
            completion:(CoinbaseCompletionBlock)completion;

///
<<<<<<< HEAD
/// Start a transfer that is in the created state - Authenticated resource which completes a transfer that is in the ‘created’ state.
/// Required scope: transfers
///

-(void) commitTransferWithID:(NSString *)transferID
                  completion:(CoinbaseCompletionBlock)completion;

-(void) commitTransferWithID:(NSString *)transferID
                   accountID:(NSString *)accountID
                  completion:(CoinbaseCompletionBlock)completion;
=======
/// Request money - Authenticated resource which lets the user request money from an email address.
/// Required scope: request
///

-(void) requestAmount:(double)amount
                 from:(NSString *)from
           completion:(CoinbaseCompletionBlock)completion;

/// Bitcoin amount

-(void) requestAmount:(double)amount
                 from:(NSString *)from
                notes:(NSString *)notes
            accountID:(NSString *)accountID
           completion:(CoinbaseCompletionBlock)completion;

/// Currency amount

-(void) requestAmount:(double)amount
    amountCurrencyISO:(NSString *)amountCurrencyISO
                 from:(NSString *)from
                notes:(NSString *)notes
            accountID:(NSString *)accountID
           completion:(CoinbaseCompletionBlock)completion;

///
/// Resend bitcoin request - Authenticated resource which lets the user resend a money request.
/// Required scope: request
///

-(void) resendRequestWithID:(NSString *)transactionID
                 completion:(CoinbaseCompletionBlock)completion;

-(void) resendRequestWithID:(NSString *)transactionID
                  accountID:(NSString *)accountID
                 completion:(CoinbaseCompletionBlock)completion;

///
/// Complete bitcoin request - Authenticated resource which lets the recipient of a money request complete the request by sending money to the user who requested the money.
/// Required scope: request
///

-(void) completeRequestWithID:(NSString *)transactionID
                   completion:(CoinbaseCompletionBlock)completion;

-(void) completeRequestWithID:(NSString *)transactionID
                    accountID:(NSString *)accountID
                   completion:(CoinbaseCompletionBlock)completion;

///
/// Cancel bitcoin request - Authenticated resource which lets a user cancel a money request.
/// Required scope: request
///

-(void) cancelRequestWithID:(NSString *)transactionID
                 completion:(CoinbaseCompletionBlock)completion;

-(void) cancelRequestWithID:(NSString *)transactionID
                  accountID:(NSString *)accountID
                 completion:(CoinbaseCompletionBlock)completion;


>>>>>>> 13663457

@end<|MERGE_RESOLUTION|>--- conflicted
+++ resolved
@@ -418,31 +418,6 @@
              accountID:(NSString *)accountID
             completion:(CoinbaseCompletionBlock)completion;
 
-<<<<<<< HEAD
-#pragma mark - Transfers
-
-///
-/// List buy and sell history - Authenticated resource which returns the user’s bitcoin purchases and sells.
-/// Required scope: transfers
-///
-
--(void) getTransfers:(CoinbaseCompletionBlock)completion;
-
--(void) getTransfersWithPage:(NSUInteger)page
-                       limit:(NSUInteger)limit
-                   accountID:(NSString *)accountID
-                  completion:(CoinbaseCompletionBlock)completion;
-
-///
-/// Show a transfer - Authenticated resource which returns a tranfer (a bitcoin purchase or sell).
-/// Required scope: transfers
-///
-
--(void) transferWithID:(NSString *)transferID
-            completion:(CoinbaseCompletionBlock)completion;
-
--(void) transferWithID:(NSString *)transferID
-=======
 #pragma mark - Payment Methods
 
 ///
@@ -717,23 +692,10 @@
 
 -(void) transferAmount:(double)amount
                     to:(NSString *)to
->>>>>>> 13663457
              accountID:(NSString *)accountID
             completion:(CoinbaseCompletionBlock)completion;
 
 ///
-<<<<<<< HEAD
-/// Start a transfer that is in the created state - Authenticated resource which completes a transfer that is in the ‘created’ state.
-/// Required scope: transfers
-///
-
--(void) commitTransferWithID:(NSString *)transferID
-                  completion:(CoinbaseCompletionBlock)completion;
-
--(void) commitTransferWithID:(NSString *)transferID
-                   accountID:(NSString *)accountID
-                  completion:(CoinbaseCompletionBlock)completion;
-=======
 /// Request money - Authenticated resource which lets the user request money from an email address.
 /// Required scope: request
 ///
@@ -796,6 +758,42 @@
                  completion:(CoinbaseCompletionBlock)completion;
 
 
->>>>>>> 13663457
+#pragma mark - Transfers
+
+///
+/// List buy and sell history - Authenticated resource which returns the user’s bitcoin purchases and sells.
+/// Required scope: transfers
+///
+
+-(void) getTransfers:(CoinbaseCompletionBlock)completion;
+
+-(void) getTransfersWithPage:(NSUInteger)page
+                       limit:(NSUInteger)limit
+                   accountID:(NSString *)accountID
+                  completion:(CoinbaseCompletionBlock)completion;
+
+///
+/// Show a transfer - Authenticated resource which returns a tranfer (a bitcoin purchase or sell).
+/// Required scope: transfers
+///
+
+-(void) transferWithID:(NSString *)transferID
+            completion:(CoinbaseCompletionBlock)completion;
+
+-(void) transferWithID:(NSString *)transferID
+             accountID:(NSString *)accountID
+            completion:(CoinbaseCompletionBlock)completion;
+
+/// Start a transfer that is in the created state - Authenticated resource which completes a transfer that is in the ‘created’ state.
+/// Required scope: transfers
+///
+
+-(void) commitTransferWithID:(NSString *)transferID
+                  completion:(CoinbaseCompletionBlock)completion;
+
+-(void) commitTransferWithID:(NSString *)transferID
+                   accountID:(NSString *)accountID
+                  completion:(CoinbaseCompletionBlock)completion;
+
 
 @end