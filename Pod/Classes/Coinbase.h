#import <Foundation/Foundation.h>
#import "CoinbaseDefines.h"

/// HTTP methods for use with the Coinbase API.
typedef NS_ENUM(NSUInteger, CoinbaseRequestType) {
    CoinbaseRequestTypeGet,
    CoinbaseRequestTypePost,
    CoinbaseRequestTypePut,
    CoinbaseRequestTypeDelete
};

/// The `Coinbase` class is the interface to the Coinbase API. Create a `Coinbase` object using
/// `coinbaseWithOAuthAccessToken:` or `coinbaseWithApiKey:secret:` to call API methods.
@interface Coinbase : NSObject

/// Create a Coinbase object for an OAuth access token. Please note that when this access token
/// expires, requests made on this object will start failing with a 401 Unauthorized error. Obtain new tokens
/// with your refresh token if this occurs.
+ (Coinbase *)coinbaseWithOAuthAccessToken:(NSString *)accessToken;

/// Create a Coinbase object for an API key and secret.
+ (Coinbase *)coinbaseWithApiKey:(NSString *)key
                          secret:(NSString *)secret;

/// Create a Coinbase object with no authentication. You can only use unauthenticated APIs with this client.
+ (Coinbase *)unauthenticatedCoinbase;

#pragma mark - Accounts

///
/// List accounts - Authenticated resource that returns the user’s active accounts.
///

-(void) getAccountsList:(CoinbaseCompletionBlock)completion;

-(void) getAccountsListWithPage:(NSUInteger)page
                          limit:(NSUInteger)limit
                    allAccounts:(NSUInteger)allAccounts
                     completion:(CoinbaseCompletionBlock)completion;

///
// Show an account - Authenticated resource that returns one of user’s active accounts.
//

-(void) getAccount:(NSString *)accountID completion:(CoinbaseCompletionBlock)completion;

-(void) getPrimaryAccount:(CoinbaseCompletionBlock)completion;

///
// Create an account - Authenticated resource that will create a new account for the user.
/// Required scope: user
//

-(void) createAccountWithName:(NSString *)name
                   completion:(CoinbaseCompletionBlock)completion;

///
/// Get account’s balance - Authenticated resource that returns the user’s current account balance in BTC.
/// Required scope: balance
///

-(void) getBalanceForAccount:(NSString *)accountID completion:(CoinbaseCompletionBlock)completion;

///
/// Get account’s bitcoin address - Authenticated resource that returns the user’s current bitcoin receive address. This can be used to generate scannable QR codes in the bitcoin URI format or to send the receive address to other users.
/// Required scope: address
///

-(void) getBitcoinAddressForAccount:(NSString *)accountID completion:(CoinbaseCompletionBlock)completion;

///
/// Create a new bitcoin address for an account - Authenticated resource that generates a new bitcoin receive address for the user.
/// Required scope: address
///

-(void) createBitcoinAddressForAccount:(NSString *)accountID completion:(CoinbaseCompletionBlock)completion;

-(void) createBitcoinAddressForAccount:(NSString *)accountID
                                 label:(NSString *)label
                           callBackURL:(NSString *)callBackURL
                            completion:(CoinbaseCompletionBlock)completion;

///
/// Modify an account
///

-(void) modifyAccount:(NSString *)accountID
                 name:(NSString *)name
           completion:(CoinbaseCompletionBlock)completion;

///
/// Set account as primary - Authenticated resource that lets you set the primary status on a specific account. You must pass the :account_id of the account in the url.
///

-(void) setAccountAsPrimary:(NSString *)accountID completion:(CoinbaseCompletionBlock)completion;

///
/// Delete an account - Authenticated resource that will delete an account. Only non-primary accounts with zero balance can be deleted.
///

-(void) deleteAccount:(NSString *)accountID completion:(CoinbaseCompletionBlock)completion;

#pragma mark - Account Changes

///
/// List changes to an account - Authenticated resource which returns all related changes to an account. This is an alternative to the list transactions api call. It is designed to be faster and provide more detail so you can generate an overview/summary of individual account and their recent changes.
/// Required scope: transactions
///

-(void) getAccountChanges:(CoinbaseCompletionBlock)completion;

-(void) getAccountChangesWithPage:(NSUInteger)page
                            limit:(NSUInteger)limit
                        accountId:(NSString *)accountId
                       completion:(CoinbaseCompletionBlock)completion;

#pragma mark - Addresses

///
/// List bitcoin addresses - Authenticated resource that returns bitcoin addresses a user has associated with their account.
/// Required scope: addresses
///

-(void) getAccountAddresses:(CoinbaseCompletionBlock)completion;

-(void) getAccountAddressesWithPage:(NSUInteger)page
                              limit:(NSUInteger)limit
                          accountId:(NSString *)accountId
                              query:(NSString *)query
                         completion:(CoinbaseCompletionBlock)completion;

///
/// Show bitcoin address - Authenticated resource that returns a bitcoin address with its id or address.
/// Required scope: addresses
///

-(void) getAddressWithAddressOrID:(NSString *)addressOrID completion:(CoinbaseCompletionBlock)completion;

-(void) getAddressWithAddressOrID:(NSString *)addressOrID
                        accountId:(NSString *)accountId
                       completion:(CoinbaseCompletionBlock)completion;

#pragma mark - Authorization

///
/// Show authorization information - Authenticated resource that returns information about the current API authorization for user.
///

-(void) getAuthorizationInformation:(CoinbaseCompletionBlock)completion;


#pragma mark - Buttons

///
/// Create a new payment button, page, or iFrame - Authenticated resource that creates a payment button, page, or iFrame to accept bitcoin on your website. This can be used to accept bitcoin for an individual item or to integrate with your existing shopping cart solution. For example, you could create a new payment button for each shopping cart on your website, setting the total and order number in the button at checkout.
/// Required scope: buttons or merchant
///

-(void) createButtonWithName:(NSString *)name
                      price:(NSString *)price
           priceCurrencyISO:(NSString *)priceCurrencyISO
                 completion:(CoinbaseCompletionBlock)completion;

-(void) createButtonWithName:(NSString *)name
                      price:(NSString *)price
           priceCurrencyISO:(NSString *)priceCurrencyISO
                  accountID:(NSString *)accountID
                       type:(NSString *)type
               subscription:(BOOL)subscription
                     repeat:(NSString *)repeat
                      style:(NSString *)style
                       text:(NSString *)text
                description:(NSString *)description
                     custom:(NSString *)custom
               customSecure:(BOOL)customSecure
                callbackURL:(NSString *)callbackURL
                 successURL:(NSString *)successURL
                  cancelURL:(NSString *)cancelURL
                    infoURL:(NSString *)infoURL
               autoRedirect:(BOOL)autoRedirect
        autoRedirectSuccess:(BOOL)autoRedirectSuccess
         autoRedirectCancel:(BOOL)autoRedirectCancel
              variablePrice:(BOOL)variablePrice
             includeAddress:(BOOL)includeAddress
               includeEmail:(BOOL)includeEmail
                choosePrice:(BOOL)choosePrice
                     price1:(NSString *)price1
                     price2:(NSString *)price2
                     price3:(NSString *)price3
                     price4:(NSString *)price4
                     price5:(NSString *)price5
                 completion:(CoinbaseCompletionBlock)completion;

///
/// Show a button - Authenticated resource which lets you retrieve an individual button.
/// Required scope: buttons or merchant
///

-(void)getButtonWithID:(NSString *)customValueOrID completion:(CoinbaseCompletionBlock)completion;

///
/// Create an order for a button - Authenticated resource which lets you generate an order associated with a button.
/// Required scope: buttons or merchant
///

-(void) createOrderForButtonWithID:(NSString *)customValueOrID completion:(CoinbaseCompletionBlock)completion;

///
/// List orders for a button - Authenticated resource which lets you obtain the orders associated with a given button.
/// Required scope: buttons or merchant
///

-(void)getOrdersForButtonWithID:(NSString *)customValueOrID completion:(CoinbaseCompletionBlock)completion;

#pragma mark - Buys

///
/// Buy bitcoin - Authenticated resource that lets you purchase bitcoin using a bank account that is linked to your account. You must link and verify a bank account through the website before this api call will work, otherwise error is returned.
/// Required scope: buy

-(void) buy:(double)quantity completion:(CoinbaseCompletionBlock)completion;

-(void)                 buy:(double)quantity
                  accountID:(NSString *)accountID
                   currency:(NSString *)currency
       agreeBTCAmountVaries:(BOOL)agreeBTCAmountVaries
                     commit:(BOOL)commit
            paymentMethodID:(NSString *)paymentMethodID
                 completion:(CoinbaseCompletionBlock)completion;

#pragma mark - Contacts

///
/// List emails the user has previously used for autocompletion - Authenticated resource that returns contacts the user has previously sent to or received from.
/// Required scope: contacts
///

-(void) getContacts:(CoinbaseCompletionBlock)completion;

-(void) getContactsWithPage:(NSUInteger)page
                      limit:(NSUInteger)limit
                      query:(NSString *)query
                 completion:(CoinbaseCompletionBlock)completion;

#pragma mark - Currencies

///
/// List currencies supported by Coinbase - Unauthenticated resource that returns currencies supported on Coinbase
///

-(void) getSupportedCurrencies:(CoinbaseCompletionBlock)completion;

///
/// List exchange rates between BTC and other currencies - Unauthenticated resource that returns BTC to fiat (and vice versus) exchange rates in various currencies.
///

-(void) getExchangeRates:(CoinbaseCompletionBlock)completion;

#pragma mark - Deposits

///
/// Deposit USD - Authenticated resource that lets you deposit USD into a USD wallet. You must have a valid USD wallet and bank account connected to use this endpoint.
/// Required scope: deposit
///

-(void) makeDepositToAccount:(NSString *)accountID
                      amount:(double)amount
             paymentMethodId:(NSString *)paymentMethodId
                      commit:(BOOL)commit
                  completion:(CoinbaseCompletionBlock)completion;

#pragma mark - Multisig

///
/// Create a multisig account - Authenticated endpoint to create accounts.
///

-(void) createMultiSigAccountWithName:(NSString *)name
                                 type:(NSString *)type
                   requiredSignatures:(NSUInteger)requiredSignatures
                             xPubKeys:(NSArray *)xPubKeys
                           completion:(CoinbaseCompletionBlock)completion;

///
/// Create a multisig transaction - Authenticated resource which lets you send money to an email or bitcoin address.
/// Required scope: send
///

#warning Todo - Same as POST /v1/transactions/send_money

///
/// Get signature hashes for each input that needs signing in a spend from multisig transaction - Authenticated resource which lets you fetch signature hashes.
///

-(void) getSignatureHashesWithTransactionID:(NSString *)transactionID
                                 completion:(CoinbaseCompletionBlock)completion;

-(void) getSignatureHashesWithTransactionID:(NSString *)transactionID
                                  accountID:(NSString *)accountID
                                 completion:(CoinbaseCompletionBlock)completion;

///
/// Submit required signatures for a multisig spend transaction
///

/*

 signatures arrays format:

 @[
    @{
        @"position": @1,
            @"signatures":
                @[
            @"304502206f73b2147662c70fb6a951e6ddca79ce1e800a799be543d13c9d22817affb997022100b32a96c20a514783cc5135dde9a8a9608b0b55b6c0db01d553c77c544034274d",
            @"304502204930529e97c2c75bbc3b07a365cf691f5bf319bf0a54980785bb525bd996cb1a022100a7e9e3728444a39c7a45822c3c773a43a888432dfe767ea17e1fab8ac2bfc83f"
            ]
    }
];
 */

-(void) signaturesForMultiSigTransaction:(NSString *)transactionID
                              signatures:(NSArray *)signatures
                              completion:(CoinbaseCompletionBlock)completion;

#pragma mark - OAuth Applications

///
/// List OAuth applications - List the OAuth applications you have created.
/// Required scope: oauth_apps
///

-(void) getOAuthApplications:(CoinbaseCompletionBlock)completion;

-(void) getOAuthApplicationsWithPage:(NSUInteger)page
                               limit:(NSUInteger)limit
                          completion:(CoinbaseCompletionBlock)completion;

///
/// Show an OAuth application - Show an individual OAuth application you have created.
/// Required scope: oauth_apps
///

-(void) getOAuthApplicationWithID:(NSString *)applicationID
                       completion:(CoinbaseCompletionBlock)completion;

///
/// Create an OAuth application - Create an app that can be given access to other accounts via OAuth2.
///

-(void) createOAuthApplicationWithName:(NSString *)name
                           reDirectURL:(NSString *)reDirectURL
                            completion:(CoinbaseCompletionBlock)completion;

#pragma mark - Orders

///
/// List orders - Authenticated resource which returns a merchant’s orders that they have received.
/// Required scope: orders or merchant
///

-(void) getOrders:(CoinbaseCompletionBlock)completion;

-(void) getOrdersWithPage:(NSUInteger)page
                    limit:(NSUInteger)limit
                accountID:(NSString *)accountID
               completion:(CoinbaseCompletionBlock)completion;

///
/// Create an order - Authenticated resource which returns an order for a new button.
/// Required scope: orders or merchant
///

-(void) createOrderWithName:(NSString *)name
                      price:(NSString *)price
           priceCurrencyISO:(NSString *)priceCurrencyISO
                 completion:(CoinbaseCompletionBlock)completion;

-(void) createOrderWithName:(NSString *)name
                      price:(NSString *)price
           priceCurrencyISO:(NSString *)priceCurrencyISO
                  accountID:(NSString *)accountID
                       type:(NSString *)type
               subscription:(BOOL)subscription
                     repeat:(NSString *)repeat
                      style:(NSString *)style
                       text:(NSString *)text
                description:(NSString *)description
                     custom:(NSString *)custom
               customSecure:(BOOL)customSecure
                callbackURL:(NSString *)callbackURL
                 successURL:(NSString *)successURL
                  cancelURL:(NSString *)cancelURL
                    infoURL:(NSString *)infoURL
               autoRedirect:(BOOL)autoRedirect
        autoRedirectSuccess:(BOOL)autoRedirectSuccess
         autoRedirectCancel:(BOOL)autoRedirectCancel
              variablePrice:(BOOL)variablePrice
             includeAddress:(BOOL)includeAddress
               includeEmail:(BOOL)includeEmail
                choosePrice:(BOOL)choosePrice
                     price1:(NSString *)price1
                     price2:(NSString *)price2
                     price3:(NSString *)price3
                     price4:(NSString *)price4
                     price5:(NSString *)price5
                 completion:(CoinbaseCompletionBlock)completion;

///
/// Show an order - Authenticated resource which returns order details.
/// Required scope: orders or merchant
///

-(void) getOrderWithID:(NSString *)customFieldOrID
            completion:(CoinbaseCompletionBlock)completion;

-(void) getOrderWithID:(NSString *)customFieldOrID
             accountID:(NSString *)accountID
            completion:(CoinbaseCompletionBlock)completion;

<<<<<<< HEAD
#pragma mark - Payment Methods

///
/// List payment methods - Lists all of the payment methods associated with your account
/// Required scope: buy or sell
///

-(void) getPaymentMethods:(CoinbaseCompletionBlock)completion;

///
/// Show a payment method - Lists individual payment method associated with your account.
/// Required scope: buy or sell
///

-(void) paymentMethodWithID:(NSString *)paymentMethodID completion:(CoinbaseCompletionBlock)completion;
=======
///
/// Refund an order - Authenticated resource which refunds an order or a mispayment to an order. Returns a snapshot of the order data, updated with refund transaction details.
/// Required scope: orders or merchant
///

-(void) refundOrderWithID:(NSString *)customFieldOrID
            refundISOCode:(NSString *)refundISOCode
            completion:(CoinbaseCompletionBlock)completion;

-(void) refundOrderWithID:(NSString *)customFieldOrID
            refundISOCode:(NSString *)refundISOCode
             mispaymentID:(NSString *)mispaymentID
    externalRefundAddress:(NSString *)externalRefundAddress
               instantBuy:(BOOL)instantBuy
               completion:(CoinbaseCompletionBlock)completion;
>>>>>>> 35366792

@end<|MERGE_RESOLUTION|>--- conflicted
+++ resolved
@@ -418,7 +418,6 @@
              accountID:(NSString *)accountID
             completion:(CoinbaseCompletionBlock)completion;
 
-<<<<<<< HEAD
 #pragma mark - Payment Methods
 
 ///
@@ -434,7 +433,6 @@
 ///
 
 -(void) paymentMethodWithID:(NSString *)paymentMethodID completion:(CoinbaseCompletionBlock)completion;
-=======
 ///
 /// Refund an order - Authenticated resource which refunds an order or a mispayment to an order. Returns a snapshot of the order data, updated with refund transaction details.
 /// Required scope: orders or merchant
@@ -450,6 +448,5 @@
     externalRefundAddress:(NSString *)externalRefundAddress
                instantBuy:(BOOL)instantBuy
                completion:(CoinbaseCompletionBlock)completion;
->>>>>>> 35366792
 
 @end