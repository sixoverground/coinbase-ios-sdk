#import <Foundation/Foundation.h>
#import "CoinbaseDefines.h"

/// HTTP methods for use with the Coinbase API.
typedef NS_ENUM(NSUInteger, CoinbaseRequestType) {
    CoinbaseRequestTypeGet,
    CoinbaseRequestTypePost,
    CoinbaseRequestTypePut,
    CoinbaseRequestTypeDelete
};

/// The `Coinbase` class is the interface to the Coinbase API. Create a `Coinbase` object using
/// `coinbaseWithOAuthAccessToken:` or `coinbaseWithApiKey:secret:` to call API methods.
@interface Coinbase : NSObject

/// Create a Coinbase object for an OAuth access token. Please note that when this access token
/// expires, requests made on this object will start failing with a 401 Unauthorized error. Obtain new tokens
/// with your refresh token if this occurs.
+ (Coinbase *)coinbaseWithOAuthAccessToken:(NSString *)accessToken;

/// Create a Coinbase object for an API key and secret.
+ (Coinbase *)coinbaseWithApiKey:(NSString *)key
                          secret:(NSString *)secret;

/// Create a Coinbase object with no authentication. You can only use unauthenticated APIs with this client.
+ (Coinbase *)unauthenticatedCoinbase;

#pragma mark - Accounts

///
/// List accounts - Authenticated resource that returns the user’s active accounts.
///

-(void) getAccountsList:(CoinbaseCompletionBlock)completion;

-(void) getAccountsListWithPage:(NSUInteger)page
                          limit:(NSUInteger)limit
                    allAccounts:(NSUInteger)allAccounts
                     completion:(CoinbaseCompletionBlock)completion;

///
// Show an account - Authenticated resource that returns one of user’s active accounts.
//

-(void) getAccount:(NSString *)accountID completion:(CoinbaseCompletionBlock)completion;

-(void) getPrimaryAccount:(CoinbaseCompletionBlock)completion;

///
// Create an account - Authenticated resource that will create a new account for the user.
/// Required scope: user
//

-(void) createAccountWithName:(NSString *)name
                   completion:(CoinbaseCompletionBlock)completion;

///
/// Get account’s balance - Authenticated resource that returns the user’s current account balance in BTC.
/// Required scope: balance
///

-(void) getBalanceForAccount:(NSString *)accountID completion:(CoinbaseCompletionBlock)completion;

///
/// Get account’s bitcoin address - Authenticated resource that returns the user’s current bitcoin receive address. This can be used to generate scannable QR codes in the bitcoin URI format or to send the receive address to other users.
/// Required scope: address
///

-(void) getBitcoinAddressForAccount:(NSString *)accountID completion:(CoinbaseCompletionBlock)completion;

///
/// Create a new bitcoin address for an account - Authenticated resource that generates a new bitcoin receive address for the user.
/// Required scope: address
///

-(void) createBitcoinAddressForAccount:(NSString *)accountID completion:(CoinbaseCompletionBlock)completion;

-(void) createBitcoinAddressForAccount:(NSString *)accountID
                                 label:(NSString *)label
                           callBackURL:(NSString *)callBackURL
                            completion:(CoinbaseCompletionBlock)completion;

///
/// Modify an account
///

-(void) modifyAccount:(NSString *)accountID
                 name:(NSString *)name
           completion:(CoinbaseCompletionBlock)completion;

///
/// Set account as primary - Authenticated resource that lets you set the primary status on a specific account. You must pass the :account_id of the account in the url.
///

-(void) setAccountAsPrimary:(NSString *)accountID completion:(CoinbaseCompletionBlock)completion;

///
/// Delete an account - Authenticated resource that will delete an account. Only non-primary accounts with zero balance can be deleted.
///

-(void) deleteAccount:(NSString *)accountID completion:(CoinbaseCompletionBlock)completion;

#pragma mark - Account Changes

///
/// List changes to an account - Authenticated resource which returns all related changes to an account. This is an alternative to the list transactions api call. It is designed to be faster and provide more detail so you can generate an overview/summary of individual account and their recent changes.
/// Required scope: transactions
///

-(void) getAccountChanges:(CoinbaseCompletionBlock)completion;

-(void) getAccountChangesWithPage:(NSUInteger)page
                            limit:(NSUInteger)limit
                        accountId:(NSString *)accountId
                       completion:(CoinbaseCompletionBlock)completion;

#pragma mark - Addresses

///
/// List bitcoin addresses - Authenticated resource that returns bitcoin addresses a user has associated with their account.
/// Required scope: addresses
///

-(void) getAccountAddresses:(CoinbaseCompletionBlock)completion;

-(void) getAccountAddressesWithPage:(NSUInteger)page
                              limit:(NSUInteger)limit
                          accountId:(NSString *)accountId
                              query:(NSString *)query
                         completion:(CoinbaseCompletionBlock)completion;

///
/// Show bitcoin address - Authenticated resource that returns a bitcoin address with its id or address.
/// Required scope: addresses
///

-(void) getAddressWithAddressOrID:(NSString *)addressOrID completion:(CoinbaseCompletionBlock)completion;

-(void) getAddressWithAddressOrID:(NSString *)addressOrID
                        accountId:(NSString *)accountId
                       completion:(CoinbaseCompletionBlock)completion;

#pragma mark - Authorization

///
/// Show authorization information - Authenticated resource that returns information about the current API authorization for user.
///

-(void) getAuthorizationInformation:(CoinbaseCompletionBlock)completion;


#pragma mark - Buttons

///
/// Create a new payment button, page, or iFrame - Authenticated resource that creates a payment button, page, or iFrame to accept bitcoin on your website. This can be used to accept bitcoin for an individual item or to integrate with your existing shopping cart solution. For example, you could create a new payment button for each shopping cart on your website, setting the total and order number in the button at checkout.
/// Required scope: buttons or merchant
///

-(void) createButtonWithName:(NSString *)name
                      price:(NSString *)price
           priceCurrencyISO:(NSString *)priceCurrencyISO
                 completion:(CoinbaseCompletionBlock)completion;

-(void) createButtonWithName:(NSString *)name
                      price:(NSString *)price
           priceCurrencyISO:(NSString *)priceCurrencyISO
                  accountID:(NSString *)accountID
                       type:(NSString *)type
               subscription:(BOOL)subscription
                     repeat:(NSString *)repeat
                      style:(NSString *)style
                       text:(NSString *)text
                description:(NSString *)description
                     custom:(NSString *)custom
               customSecure:(BOOL)customSecure
                callbackURL:(NSString *)callbackURL
                 successURL:(NSString *)successURL
                  cancelURL:(NSString *)cancelURL
                    infoURL:(NSString *)infoURL
               autoRedirect:(BOOL)autoRedirect
        autoRedirectSuccess:(BOOL)autoRedirectSuccess
         autoRedirectCancel:(BOOL)autoRedirectCancel
              variablePrice:(BOOL)variablePrice
             includeAddress:(BOOL)includeAddress
               includeEmail:(BOOL)includeEmail
                choosePrice:(BOOL)choosePrice
                     price1:(NSString *)price1
                     price2:(NSString *)price2
                     price3:(NSString *)price3
                     price4:(NSString *)price4
                     price5:(NSString *)price5
                 completion:(CoinbaseCompletionBlock)completion;

///
/// Show a button - Authenticated resource which lets you retrieve an individual button.
/// Required scope: buttons or merchant
///

-(void)getButtonWithID:(NSString *)customValueOrID completion:(CoinbaseCompletionBlock)completion;

///
/// Create an order for a button - Authenticated resource which lets you generate an order associated with a button.
/// Required scope: buttons or merchant
///

-(void) createOrderForButtonWithID:(NSString *)customValueOrID completion:(CoinbaseCompletionBlock)completion;

///
/// List orders for a button - Authenticated resource which lets you obtain the orders associated with a given button.
/// Required scope: buttons or merchant
///

-(void)getOrdersForButtonWithID:(NSString *)customValueOrID completion:(CoinbaseCompletionBlock)completion;

#pragma mark - Buys

///
/// Buy bitcoin - Authenticated resource that lets you purchase bitcoin using a bank account that is linked to your account. You must link and verify a bank account through the website before this api call will work, otherwise error is returned.
/// Required scope: buy

-(void) buy:(double)quantity completion:(CoinbaseCompletionBlock)completion;

-(void)                 buy:(double)quantity
                  accountID:(NSString *)accountID
                   currency:(NSString *)currency
       agreeBTCAmountVaries:(BOOL)agreeBTCAmountVaries
                     commit:(BOOL)commit
            paymentMethodID:(NSString *)paymentMethodID
                 completion:(CoinbaseCompletionBlock)completion;

#pragma mark - Contacts

///
/// List emails the user has previously used for autocompletion - Authenticated resource that returns contacts the user has previously sent to or received from.
/// Required scope: contacts
///

-(void) getContacts:(CoinbaseCompletionBlock)completion;

-(void) getContactsWithPage:(NSUInteger)page
                      limit:(NSUInteger)limit
                      query:(NSString *)query
                 completion:(CoinbaseCompletionBlock)completion;

#pragma mark - Currencies

///
/// List currencies supported by Coinbase - Unauthenticated resource that returns currencies supported on Coinbase
///

-(void) getSupportedCurrencies:(CoinbaseCompletionBlock)completion;

///
/// List exchange rates between BTC and other currencies - Unauthenticated resource that returns BTC to fiat (and vice versus) exchange rates in various currencies.
///

-(void) getExchangeRates:(CoinbaseCompletionBlock)completion;

#pragma mark - Deposits

///
/// Deposit USD - Authenticated resource that lets you deposit USD into a USD wallet. You must have a valid USD wallet and bank account connected to use this endpoint.
/// Required scope: deposit
///

-(void) makeDepositToAccount:(NSString *)accountID
                      amount:(double)amount
             paymentMethodId:(NSString *)paymentMethodId
                      commit:(BOOL)commit
                  completion:(CoinbaseCompletionBlock)completion;

#pragma mark - Multisig

///
/// Create a multisig account - Authenticated endpoint to create accounts.
///

-(void) createMultiSigAccountWithName:(NSString *)name
                                 type:(NSString *)type
                   requiredSignatures:(NSUInteger)requiredSignatures
                             xPubKeys:(NSArray *)xPubKeys
                           completion:(CoinbaseCompletionBlock)completion;

///
/// Create a multisig transaction - Authenticated resource which lets you send money to an email or bitcoin address.
/// Required scope: send
///

#warning Todo - Same as POST /v1/transactions/send_money

///
/// Get signature hashes for each input that needs signing in a spend from multisig transaction - Authenticated resource which lets you fetch signature hashes.
///

-(void) getSignatureHashesWithTransactionID:(NSString *)transactionID
                                 completion:(CoinbaseCompletionBlock)completion;

-(void) getSignatureHashesWithTransactionID:(NSString *)transactionID
                                  accountID:(NSString *)accountID
                                 completion:(CoinbaseCompletionBlock)completion;

///
/// Submit required signatures for a multisig spend transaction
///

/*

 signatures arrays format:

 @[
    @{
        @"position": @1,
            @"signatures":
                @[
            @"304502206f73b2147662c70fb6a951e6ddca79ce1e800a799be543d13c9d22817affb997022100b32a96c20a514783cc5135dde9a8a9608b0b55b6c0db01d553c77c544034274d",
            @"304502204930529e97c2c75bbc3b07a365cf691f5bf319bf0a54980785bb525bd996cb1a022100a7e9e3728444a39c7a45822c3c773a43a888432dfe767ea17e1fab8ac2bfc83f"
            ]
    }
];
 */

-(void) signaturesForMultiSigTransaction:(NSString *)transactionID
                              signatures:(NSArray *)signatures
                              completion:(CoinbaseCompletionBlock)completion;

#pragma mark - OAuth Applications

///
/// List OAuth applications - List the OAuth applications you have created.
/// Required scope: oauth_apps
///

-(void) getOAuthApplications:(CoinbaseCompletionBlock)completion;

-(void) getOAuthApplicationsWithPage:(NSUInteger)page
                               limit:(NSUInteger)limit
                          completion:(CoinbaseCompletionBlock)completion;

///
/// Show an OAuth application - Show an individual OAuth application you have created.
/// Required scope: oauth_apps
///

-(void) getOAuthApplicationWithID:(NSString *)applicationID
                       completion:(CoinbaseCompletionBlock)completion;

///
/// Create an OAuth application - Create an app that can be given access to other accounts via OAuth2.
///

-(void) createOAuthApplicationWithName:(NSString *)name
                           reDirectURL:(NSString *)reDirectURL
                            completion:(CoinbaseCompletionBlock)completion;

#pragma mark - Orders

///
/// List orders - Authenticated resource which returns a merchant’s orders that they have received.
/// Required scope: orders or merchant
///

-(void) getOrders:(CoinbaseCompletionBlock)completion;

-(void) getOrdersWithPage:(NSUInteger)page
                    limit:(NSUInteger)limit
                accountID:(NSString *)accountID
               completion:(CoinbaseCompletionBlock)completion;

///
/// Create an order - Authenticated resource which returns an order for a new button.
/// Required scope: orders or merchant
///

-(void) createOrderWithName:(NSString *)name
                      price:(NSString *)price
           priceCurrencyISO:(NSString *)priceCurrencyISO
                 completion:(CoinbaseCompletionBlock)completion;

-(void) createOrderWithName:(NSString *)name
                      price:(NSString *)price
           priceCurrencyISO:(NSString *)priceCurrencyISO
                  accountID:(NSString *)accountID
                       type:(NSString *)type
               subscription:(BOOL)subscription
                     repeat:(NSString *)repeat
                      style:(NSString *)style
                       text:(NSString *)text
                description:(NSString *)description
                     custom:(NSString *)custom
               customSecure:(BOOL)customSecure
                callbackURL:(NSString *)callbackURL
                 successURL:(NSString *)successURL
                  cancelURL:(NSString *)cancelURL
                    infoURL:(NSString *)infoURL
               autoRedirect:(BOOL)autoRedirect
        autoRedirectSuccess:(BOOL)autoRedirectSuccess
         autoRedirectCancel:(BOOL)autoRedirectCancel
              variablePrice:(BOOL)variablePrice
             includeAddress:(BOOL)includeAddress
               includeEmail:(BOOL)includeEmail
                choosePrice:(BOOL)choosePrice
                     price1:(NSString *)price1
                     price2:(NSString *)price2
                     price3:(NSString *)price3
                     price4:(NSString *)price4
                     price5:(NSString *)price5
                 completion:(CoinbaseCompletionBlock)completion;

///
/// Show an order - Authenticated resource which returns order details.
/// Required scope: orders or merchant
///

-(void) getOrderWithID:(NSString *)customFieldOrID
            completion:(CoinbaseCompletionBlock)completion;

-(void) getOrderWithID:(NSString *)customFieldOrID
             accountID:(NSString *)accountID
            completion:(CoinbaseCompletionBlock)completion;

<<<<<<< HEAD
#pragma mark - Transactions

///
/// List transactions - Authenticated resource which returns the user’s most recent transactions.
/// Required scope: transactions
///

-(void) getTransactions:(CoinbaseCompletionBlock)completion;

-(void) getTransactionsWithPage:(NSUInteger)page
                          limit:(NSUInteger)limit
                      accountID:(NSString *)accountID
                     completion:(CoinbaseCompletionBlock)completion;

///
/// Show a transaction - Authenticated resource which returns the details of an individual transaction.
/// Required scope: transactions
///

-(void) transactionWithID:(NSString *)transactionID
               completion:(CoinbaseCompletionBlock)completion;

-(void) transactionWithID:(NSString *)transactionID
                accountID:(NSString *)accountID
               completion:(CoinbaseCompletionBlock)completion;

///
/// Send money - Authenticated resource which lets you send money to an email address, bitcoin address or Coinbase account ID.
/// Required scope: send
///

-(void) sendAmount:(double)amount
                to:(NSString *)to
        completion:(CoinbaseCompletionBlock)completion;

/// Bitcoin amount

-(void) sendAmount:(double)amount
                to:(NSString *)to
             notes:(NSString *)notes
           userFee:(double)userFee
        referrerID:(NSString *)referrerID
              idem:(NSString *)idem
        instantBuy:(BOOL)instantBuy
           orderID:(NSString *)orderID
         accountID:(NSString *)accountID
        completion:(CoinbaseCompletionBlock)completion;

/// Currency amount

-(void) sendAmount:(double)amount
 amountCurrencyISO:(NSString *)amountCurrencyISO
                to:(NSString *)to
             notes:(NSString *)notes
           userFee:(double)userFee
        referrerID:(NSString *)referrerID
              idem:(NSString *)idem
        instantBuy:(BOOL)instantBuy
           orderID:(NSString *)orderID
         accountID:(NSString *)accountID
        completion:(CoinbaseCompletionBlock)completion;

///
/// Transfer money between accounts - Authenticated resource which lets you transfer bitcoin between authenticated user’s accounts.
/// Required scope: transfer
///

-(void) transferAmount:(double)amount
                    to:(NSString *)to
            completion:(CoinbaseCompletionBlock)completion;

-(void) transferAmount:(double)amount
                    to:(NSString *)to
             accountID:(NSString *)accountID
            completion:(CoinbaseCompletionBlock)completion;

///
/// Request money - Authenticated resource which lets the user request money from an email address.
/// Required scope: request
///

-(void) requestAmount:(double)amount
                 from:(NSString *)from
           completion:(CoinbaseCompletionBlock)completion;

/// Bitcoin amount

-(void) requestAmount:(double)amount
                 from:(NSString *)from
                notes:(NSString *)notes
            accountID:(NSString *)accountID
        completion:(CoinbaseCompletionBlock)completion;

/// Currency amount

-(void) requestAmount:(double)amount
    amountCurrencyISO:(NSString *)amountCurrencyISO
                 from:(NSString *)from
                notes:(NSString *)notes
            accountID:(NSString *)accountID
        completion:(CoinbaseCompletionBlock)completion;

///
/// Resend bitcoin request - Authenticated resource which lets the user resend a money request.
/// Required scope: request
///

-(void) resendRequestWithID:(NSString *)transactionID
                 completion:(CoinbaseCompletionBlock)completion;

-(void) resendRequestWithID:(NSString *)transactionID
                  accountID:(NSString *)accountID
                 completion:(CoinbaseCompletionBlock)completion;

///
/// Complete bitcoin request - Authenticated resource which lets the recipient of a money request complete the request by sending money to the user who requested the money.
/// Required scope: request
///

-(void) completeRequestWithID:(NSString *)transactionID
                   completion:(CoinbaseCompletionBlock)completion;

-(void) completeRequestWithID:(NSString *)transactionID
                    accountID:(NSString *)accountID
                   completion:(CoinbaseCompletionBlock)completion;

///
/// Cancel bitcoin request - Authenticated resource which lets a user cancel a money request.
/// Required scope: request
///

-(void) cancelRequestWithID:(NSString *)transactionID
                 completion:(CoinbaseCompletionBlock)completion;

-(void) cancelRequestWithID:(NSString *)transactionID
                  accountID:(NSString *)accountID
                 completion:(CoinbaseCompletionBlock)completion;

=======
#pragma mark - Payment Methods

///
/// List payment methods - Lists all of the payment methods associated with your account
/// Required scope: buy or sell
///

-(void) getPaymentMethods:(CoinbaseCompletionBlock)completion;

///
/// Show a payment method - Lists individual payment method associated with your account.
/// Required scope: buy or sell
///

-(void) paymentMethodWithID:(NSString *)paymentMethodID completion:(CoinbaseCompletionBlock)completion;
///
/// Refund an order - Authenticated resource which refunds an order or a mispayment to an order. Returns a snapshot of the order data, updated with refund transaction details.
/// Required scope: orders or merchant
///

-(void) refundOrderWithID:(NSString *)customFieldOrID
            refundISOCode:(NSString *)refundISOCode
            completion:(CoinbaseCompletionBlock)completion;

-(void) refundOrderWithID:(NSString *)customFieldOrID
            refundISOCode:(NSString *)refundISOCode
             mispaymentID:(NSString *)mispaymentID
    externalRefundAddress:(NSString *)externalRefundAddress
               instantBuy:(BOOL)instantBuy
               completion:(CoinbaseCompletionBlock)completion;

#pragma mark - Prices

///
/// Get the buy price for bitcoin - Resource that tells you the total price to buy some amount of bitcoin.
///

-(void) getBuyPrice:(CoinbaseCompletionBlock)completion;

-(void) getBuyPriceWithQuantity:(double)qty
                       currency:(NSString *)currency
                     completion:(CoinbaseCompletionBlock)completion;

///
/// Get the sell price - Resource that tells you the total amount you can get if you sell some bitcoin.
///

-(void) getSellPrice:(CoinbaseCompletionBlock)completion;

-(void) getSellPriceWithQuantity:(double)qty
                        currency:(NSString *)currency
                      completion:(CoinbaseCompletionBlock)completion;

///
/// Get the spot price of bitcoin - Unauthenticated resource that tells you the current price of bitcoin.
///

-(void) getSpotRate:(CoinbaseCompletionBlock)completion;

-(void) getSpotRateWithCurrency:(NSString *)currency
                     completion:(CoinbaseCompletionBlock)completion;

///
/// Get the historical spot price - Unauthenticated resource that displays historical spot rates for bitcoin in USD.
///

-(void) getHistoricalSpotRate:(CoinbaseCompletionBlock)completion;

-(void) getHistoricalSpotRateWithPage:(NSUInteger)page
                           completion:(CoinbaseCompletionBlock)completion;

#pragma mark - Recurring payments

///
/// List recurring payments - Authenticated resource that lets you list all your recurring payments (scheduled buys, sells, and subscriptions you’ve created with merchants).
/// Required scope: recurring_payments or merchant
///

-(void) getRecurringPayments:(CoinbaseCompletionBlock)completion;

-(void) getRecurringPaymentsWithPage:(NSUInteger)page
                               limit:(NSUInteger)limit
                          completion:(CoinbaseCompletionBlock)completion;

///
/// Show a recurring payment - Authenticated resource that lets you show an individual recurring payment.
/// Required scope: recurring_payments or merchant
///

-(void) recurringPaymentWithID:(NSString *)recurringPaymentID
                    completion:(CoinbaseCompletionBlock)completion;

#pragma mark - Refunds

///
/// Show a refund - Authenticated resource that shows the details for a refund.
/// Required scope: merchant or orders
///

-(void) refundWithID:(NSString *)refundID
          completion:(CoinbaseCompletionBlock)completion;

#pragma mark - Reports

///
/// List all reports - Authenticated resource which returns a list of the reports that a user has generated.
/// Required scope: reports
///

-(void) getReports:(CoinbaseCompletionBlock)completion;

-(void) getReportsWithPage:(NSUInteger)page
                     limit:(NSUInteger)limit
                completion:(CoinbaseCompletionBlock)completion;

///
/// Show a report - Authenticated resource which returns report details.
/// Required scope: reports
///

-(void) reportWithID:(NSString *)reportID completion:(CoinbaseCompletionBlock)completion;

///
/// Generate a new report - Authenticated resource which creates and returns a new CSV report
/// Required scope: reports
///

-(void) createReportWithType:(NSString *)type
                       email:(NSString *)email
                  completion:(CoinbaseCompletionBlock)completion;

-(void) createReportWithType:(NSString *)type
                       email:(NSString *)email
                   accountID:(NSString *)accountID
                 callbackURL:(NSString *)callbackURL
                   timeRange:(NSString *)timeRange
              timeRangeStart:(NSString *)timeRangeStart
                timeRangeEnd:(NSString *)timeRangeEnd
                   startType:(NSString *)startType
                 nextRunDate:(NSString *)nextRunDate
                 nextRunTime:(NSString *)nextRunTime
                      repeat:(NSString *)repeat
                       times:(NSUInteger)times
                  completion:(CoinbaseCompletionBlock)completion;

#pragma mark - Sells

///
/// Sell bitcoin - Authenticated resource that lets you convert bitcoin in your account to fiat currency (USD, EUR) by crediting one of your bank accounts on Coinbase.
/// Required scope: sell
///

-(void) sellQuantity:(double)quantity
          completion:(CoinbaseCompletionBlock)completion;

-(void) sellQuantity:(double)quantity
           accountID:(NSString *)accountID
            currency:(NSString *)currency
              commit:(BOOL)commit
agreeBTCAmountVaries:(BOOL)agreeBTCAmountVaries
     paymentMethodID:(NSString *)paymentMethodID
          completion:(CoinbaseCompletionBlock)completion;

#pragma mark - Subscriptions

///
/// List subscriptions - Authenticated resource that lets you (as a merchant) list all the subscriptions customers have made with you.
/// Required scopes: recurring_payments or merchant
///

-(void) getSubscribers:(CoinbaseCompletionBlock)completion;

-(void) getSubscribersWithAccountID:(NSString *)accountID
                         completion:(CoinbaseCompletionBlock)completion;

///
/// Show a subscription - Authenticated resource that lets you (as a merchant) show an individual subscription than a customer has created with you.
/// Required scopes: recurring_payments or merchant
///

-(void) subscriptionWithID:(NSString *)subscriptionID completion:(CoinbaseCompletionBlock)completion;

-(void) subscriptionWithID:(NSString *)subscriptionID
                 accountID:(NSString *)accountID
                completion:(CoinbaseCompletionBlock)completion;

#pragma mark - Tokens

///
/// Create a token which can be redeemed for bitcoin - Creates tokens redeemable for bitcoin.
///

-(void) createToken:(CoinbaseCompletionBlock)completion;

///
/// Redeem a token, claiming its address and all its bitcoin - Authenticated resource which claims a redeemable token for its address and bitcoin(s).
/// Required scope: addresses
///

-(void) redeemTokenWithID:(NSString *)tokenID completion:(CoinbaseCompletionBlock)completion;
>>>>>>> 183457bc

@end<|MERGE_RESOLUTION|>--- conflicted
+++ resolved
@@ -418,146 +418,6 @@
              accountID:(NSString *)accountID
             completion:(CoinbaseCompletionBlock)completion;
 
-<<<<<<< HEAD
-#pragma mark - Transactions
-
-///
-/// List transactions - Authenticated resource which returns the user’s most recent transactions.
-/// Required scope: transactions
-///
-
--(void) getTransactions:(CoinbaseCompletionBlock)completion;
-
--(void) getTransactionsWithPage:(NSUInteger)page
-                          limit:(NSUInteger)limit
-                      accountID:(NSString *)accountID
-                     completion:(CoinbaseCompletionBlock)completion;
-
-///
-/// Show a transaction - Authenticated resource which returns the details of an individual transaction.
-/// Required scope: transactions
-///
-
--(void) transactionWithID:(NSString *)transactionID
-               completion:(CoinbaseCompletionBlock)completion;
-
--(void) transactionWithID:(NSString *)transactionID
-                accountID:(NSString *)accountID
-               completion:(CoinbaseCompletionBlock)completion;
-
-///
-/// Send money - Authenticated resource which lets you send money to an email address, bitcoin address or Coinbase account ID.
-/// Required scope: send
-///
-
--(void) sendAmount:(double)amount
-                to:(NSString *)to
-        completion:(CoinbaseCompletionBlock)completion;
-
-/// Bitcoin amount
-
--(void) sendAmount:(double)amount
-                to:(NSString *)to
-             notes:(NSString *)notes
-           userFee:(double)userFee
-        referrerID:(NSString *)referrerID
-              idem:(NSString *)idem
-        instantBuy:(BOOL)instantBuy
-           orderID:(NSString *)orderID
-         accountID:(NSString *)accountID
-        completion:(CoinbaseCompletionBlock)completion;
-
-/// Currency amount
-
--(void) sendAmount:(double)amount
- amountCurrencyISO:(NSString *)amountCurrencyISO
-                to:(NSString *)to
-             notes:(NSString *)notes
-           userFee:(double)userFee
-        referrerID:(NSString *)referrerID
-              idem:(NSString *)idem
-        instantBuy:(BOOL)instantBuy
-           orderID:(NSString *)orderID
-         accountID:(NSString *)accountID
-        completion:(CoinbaseCompletionBlock)completion;
-
-///
-/// Transfer money between accounts - Authenticated resource which lets you transfer bitcoin between authenticated user’s accounts.
-/// Required scope: transfer
-///
-
--(void) transferAmount:(double)amount
-                    to:(NSString *)to
-            completion:(CoinbaseCompletionBlock)completion;
-
--(void) transferAmount:(double)amount
-                    to:(NSString *)to
-             accountID:(NSString *)accountID
-            completion:(CoinbaseCompletionBlock)completion;
-
-///
-/// Request money - Authenticated resource which lets the user request money from an email address.
-/// Required scope: request
-///
-
--(void) requestAmount:(double)amount
-                 from:(NSString *)from
-           completion:(CoinbaseCompletionBlock)completion;
-
-/// Bitcoin amount
-
--(void) requestAmount:(double)amount
-                 from:(NSString *)from
-                notes:(NSString *)notes
-            accountID:(NSString *)accountID
-        completion:(CoinbaseCompletionBlock)completion;
-
-/// Currency amount
-
--(void) requestAmount:(double)amount
-    amountCurrencyISO:(NSString *)amountCurrencyISO
-                 from:(NSString *)from
-                notes:(NSString *)notes
-            accountID:(NSString *)accountID
-        completion:(CoinbaseCompletionBlock)completion;
-
-///
-/// Resend bitcoin request - Authenticated resource which lets the user resend a money request.
-/// Required scope: request
-///
-
--(void) resendRequestWithID:(NSString *)transactionID
-                 completion:(CoinbaseCompletionBlock)completion;
-
--(void) resendRequestWithID:(NSString *)transactionID
-                  accountID:(NSString *)accountID
-                 completion:(CoinbaseCompletionBlock)completion;
-
-///
-/// Complete bitcoin request - Authenticated resource which lets the recipient of a money request complete the request by sending money to the user who requested the money.
-/// Required scope: request
-///
-
--(void) completeRequestWithID:(NSString *)transactionID
-                   completion:(CoinbaseCompletionBlock)completion;
-
--(void) completeRequestWithID:(NSString *)transactionID
-                    accountID:(NSString *)accountID
-                   completion:(CoinbaseCompletionBlock)completion;
-
-///
-/// Cancel bitcoin request - Authenticated resource which lets a user cancel a money request.
-/// Required scope: request
-///
-
--(void) cancelRequestWithID:(NSString *)transactionID
-                 completion:(CoinbaseCompletionBlock)completion;
-
--(void) cancelRequestWithID:(NSString *)transactionID
-                  accountID:(NSString *)accountID
-                 completion:(CoinbaseCompletionBlock)completion;
-
-=======
 #pragma mark - Payment Methods
 
 ///
@@ -758,6 +618,145 @@
 ///
 
 -(void) redeemTokenWithID:(NSString *)tokenID completion:(CoinbaseCompletionBlock)completion;
->>>>>>> 183457bc
+
+#pragma mark - Transactions
+
+///
+/// List transactions - Authenticated resource which returns the user’s most recent transactions.
+/// Required scope: transactions
+///
+
+-(void) getTransactions:(CoinbaseCompletionBlock)completion;
+
+-(void) getTransactionsWithPage:(NSUInteger)page
+                          limit:(NSUInteger)limit
+                      accountID:(NSString *)accountID
+                     completion:(CoinbaseCompletionBlock)completion;
+
+///
+/// Show a transaction - Authenticated resource which returns the details of an individual transaction.
+/// Required scope: transactions
+///
+
+-(void) transactionWithID:(NSString *)transactionID
+               completion:(CoinbaseCompletionBlock)completion;
+
+-(void) transactionWithID:(NSString *)transactionID
+                accountID:(NSString *)accountID
+               completion:(CoinbaseCompletionBlock)completion;
+
+///
+/// Send money - Authenticated resource which lets you send money to an email address, bitcoin address or Coinbase account ID.
+/// Required scope: send
+///
+
+-(void) sendAmount:(double)amount
+                to:(NSString *)to
+        completion:(CoinbaseCompletionBlock)completion;
+
+/// Bitcoin amount
+
+-(void) sendAmount:(double)amount
+                to:(NSString *)to
+             notes:(NSString *)notes
+           userFee:(double)userFee
+        referrerID:(NSString *)referrerID
+              idem:(NSString *)idem
+        instantBuy:(BOOL)instantBuy
+           orderID:(NSString *)orderID
+         accountID:(NSString *)accountID
+        completion:(CoinbaseCompletionBlock)completion;
+
+/// Currency amount
+
+-(void) sendAmount:(double)amount
+ amountCurrencyISO:(NSString *)amountCurrencyISO
+                to:(NSString *)to
+             notes:(NSString *)notes
+           userFee:(double)userFee
+        referrerID:(NSString *)referrerID
+              idem:(NSString *)idem
+        instantBuy:(BOOL)instantBuy
+           orderID:(NSString *)orderID
+         accountID:(NSString *)accountID
+        completion:(CoinbaseCompletionBlock)completion;
+
+///
+/// Transfer money between accounts - Authenticated resource which lets you transfer bitcoin between authenticated user’s accounts.
+/// Required scope: transfer
+///
+
+-(void) transferAmount:(double)amount
+                    to:(NSString *)to
+            completion:(CoinbaseCompletionBlock)completion;
+
+-(void) transferAmount:(double)amount
+                    to:(NSString *)to
+             accountID:(NSString *)accountID
+            completion:(CoinbaseCompletionBlock)completion;
+
+///
+/// Request money - Authenticated resource which lets the user request money from an email address.
+/// Required scope: request
+///
+
+-(void) requestAmount:(double)amount
+                 from:(NSString *)from
+           completion:(CoinbaseCompletionBlock)completion;
+
+/// Bitcoin amount
+
+-(void) requestAmount:(double)amount
+                 from:(NSString *)from
+                notes:(NSString *)notes
+            accountID:(NSString *)accountID
+           completion:(CoinbaseCompletionBlock)completion;
+
+/// Currency amount
+
+-(void) requestAmount:(double)amount
+    amountCurrencyISO:(NSString *)amountCurrencyISO
+                 from:(NSString *)from
+                notes:(NSString *)notes
+            accountID:(NSString *)accountID
+           completion:(CoinbaseCompletionBlock)completion;
+
+///
+/// Resend bitcoin request - Authenticated resource which lets the user resend a money request.
+/// Required scope: request
+///
+
+-(void) resendRequestWithID:(NSString *)transactionID
+                 completion:(CoinbaseCompletionBlock)completion;
+
+-(void) resendRequestWithID:(NSString *)transactionID
+                  accountID:(NSString *)accountID
+                 completion:(CoinbaseCompletionBlock)completion;
+
+///
+/// Complete bitcoin request - Authenticated resource which lets the recipient of a money request complete the request by sending money to the user who requested the money.
+/// Required scope: request
+///
+
+-(void) completeRequestWithID:(NSString *)transactionID
+                   completion:(CoinbaseCompletionBlock)completion;
+
+-(void) completeRequestWithID:(NSString *)transactionID
+                    accountID:(NSString *)accountID
+                   completion:(CoinbaseCompletionBlock)completion;
+
+///
+/// Cancel bitcoin request - Authenticated resource which lets a user cancel a money request.
+/// Required scope: request
+///
+
+-(void) cancelRequestWithID:(NSString *)transactionID
+                 completion:(CoinbaseCompletionBlock)completion;
+
+-(void) cancelRequestWithID:(NSString *)transactionID
+                  accountID:(NSString *)accountID
+                 completion:(CoinbaseCompletionBlock)completion;
+
+
 
 @end