#import <Foundation/Foundation.h>
#import "CoinbaseDefines.h"

/// HTTP methods for use with the Coinbase API.
typedef NS_ENUM(NSUInteger, CoinbaseRequestType) {
    CoinbaseRequestTypeGet,
    CoinbaseRequestTypePost,
    CoinbaseRequestTypePut,
    CoinbaseRequestTypeDelete
};

/// The `Coinbase` class is the interface to the Coinbase API. Create a `Coinbase` object using
/// `coinbaseWithOAuthAccessToken:` or `coinbaseWithApiKey:secret:` to call API methods.
@interface Coinbase : NSObject

/// Create a Coinbase object for an OAuth access token. Please note that when this access token
/// expires, requests made on this object will start failing with a 401 Unauthorized error. Obtain new tokens
/// with your refresh token if this occurs.
+ (Coinbase *)coinbaseWithOAuthAccessToken:(NSString *)accessToken;

/// Create a Coinbase object for an API key and secret.
+ (Coinbase *)coinbaseWithApiKey:(NSString *)key
                          secret:(NSString *)secret;

/// Create a Coinbase object with no authentication. You can only use unauthenticated APIs with this client.
+ (Coinbase *)unauthenticatedCoinbase;

#pragma mark - Accounts

///
/// List accounts - Authenticated resource that returns the user’s active accounts.
///

-(void) getAccountsList:(CoinbaseCompletionBlock)completion;

-(void) getAccountsListWithPage:(NSUInteger)page
                          limit:(NSUInteger)limit
                    allAccounts:(NSUInteger)allAccounts
                     completion:(CoinbaseCompletionBlock)completion;

///
// Show an account - Authenticated resource that returns one of user’s active accounts.
//

-(void) getAccount:(NSString *)accountID completion:(CoinbaseCompletionBlock)completion;

-(void) getPrimaryAccount:(CoinbaseCompletionBlock)completion;

///
// Create an account - Authenticated resource that will create a new account for the user.
/// Required scope: user
//

-(void) createAccountWithName:(NSString *)name
                   completion:(CoinbaseCompletionBlock)completion;

///
/// Get account’s balance - Authenticated resource that returns the user’s current account balance in BTC.
/// Required scope: balance
///

-(void) getBalanceForAccount:(NSString *)accountID completion:(CoinbaseCompletionBlock)completion;

///
/// Get account’s bitcoin address - Authenticated resource that returns the user’s current bitcoin receive address. This can be used to generate scannable QR codes in the bitcoin URI format or to send the receive address to other users.
/// Required scope: address
///

-(void) getBitcoinAddressForAccount:(NSString *)accountID completion:(CoinbaseCompletionBlock)completion;

///
/// Create a new bitcoin address for an account - Authenticated resource that generates a new bitcoin receive address for the user.
/// Required scope: address
///

-(void) createBitcoinAddressForAccount:(NSString *)accountID completion:(CoinbaseCompletionBlock)completion;

-(void) createBitcoinAddressForAccount:(NSString *)accountID
                                 label:(NSString *)label
                           callBackURL:(NSString *)callBackURL
                            completion:(CoinbaseCompletionBlock)completion;

///
/// Modify an account
///

-(void) modifyAccount:(NSString *)accountID
                 name:(NSString *)name
           completion:(CoinbaseCompletionBlock)completion;

///
/// Set account as primary - Authenticated resource that lets you set the primary status on a specific account. You must pass the :account_id of the account in the url.
///

-(void) setAccountAsPrimary:(NSString *)accountID completion:(CoinbaseCompletionBlock)completion;

///
/// Delete an account - Authenticated resource that will delete an account. Only non-primary accounts with zero balance can be deleted.
///

-(void) deleteAccount:(NSString *)accountID completion:(CoinbaseCompletionBlock)completion;

#pragma mark - Account Changes

///
/// List changes to an account - Authenticated resource which returns all related changes to an account. This is an alternative to the list transactions api call. It is designed to be faster and provide more detail so you can generate an overview/summary of individual account and their recent changes.
/// Required scope: transactions
///

-(void) getAccountChanges:(CoinbaseCompletionBlock)completion;

-(void) getAccountChangesWithPage:(NSUInteger)page
                            limit:(NSUInteger)limit
                        accountId:(NSString *)accountId
                       completion:(CoinbaseCompletionBlock)completion;

#pragma mark - Addresses

///
/// List bitcoin addresses - Authenticated resource that returns bitcoin addresses a user has associated with their account.
/// Required scope: addresses
///

-(void) getAccountAddresses:(CoinbaseCompletionBlock)completion;

-(void) getAccountAddressesWithPage:(NSUInteger)page
                              limit:(NSUInteger)limit
                          accountId:(NSString *)accountId
                              query:(NSString *)query
                         completion:(CoinbaseCompletionBlock)completion;

///
/// Show bitcoin address - Authenticated resource that returns a bitcoin address with its id or address.
/// Required scope: addresses
///

-(void) getAddressWithAddressOrID:(NSString *)addressOrID completion:(CoinbaseCompletionBlock)completion;

-(void) getAddressWithAddressOrID:(NSString *)addressOrID
                        accountId:(NSString *)accountId
                       completion:(CoinbaseCompletionBlock)completion;

#pragma mark - Authorization

///
/// Show authorization information - Authenticated resource that returns information about the current API authorization for user.
///

-(void) getAuthorizationInformation:(CoinbaseCompletionBlock)completion;


#pragma mark - Buttons

///
/// Create a new payment button, page, or iFrame - Authenticated resource that creates a payment button, page, or iFrame to accept bitcoin on your website. This can be used to accept bitcoin for an individual item or to integrate with your existing shopping cart solution. For example, you could create a new payment button for each shopping cart on your website, setting the total and order number in the button at checkout.
/// Required scope: buttons or merchant
///

-(void) createButtonWithName:(NSString *)name
                      price:(NSString *)price
           priceCurrencyISO:(NSString *)priceCurrencyISO
                 completion:(CoinbaseCompletionBlock)completion;

-(void) createButtonWithName:(NSString *)name
                      price:(NSString *)price
           priceCurrencyISO:(NSString *)priceCurrencyISO
                  accountID:(NSString *)accountID
                       type:(NSString *)type
               subscription:(BOOL)subscription
                     repeat:(NSString *)repeat
                      style:(NSString *)style
                       text:(NSString *)text
                description:(NSString *)description
                     custom:(NSString *)custom
               customSecure:(BOOL)customSecure
                callbackURL:(NSString *)callbackURL
                 successURL:(NSString *)successURL
                  cancelURL:(NSString *)cancelURL
                    infoURL:(NSString *)infoURL
               autoRedirect:(BOOL)autoRedirect
        autoRedirectSuccess:(BOOL)autoRedirectSuccess
         autoRedirectCancel:(BOOL)autoRedirectCancel
              variablePrice:(BOOL)variablePrice
             includeAddress:(BOOL)includeAddress
               includeEmail:(BOOL)includeEmail
                choosePrice:(BOOL)choosePrice
                     price1:(NSString *)price1
                     price2:(NSString *)price2
                     price3:(NSString *)price3
                     price4:(NSString *)price4
                     price5:(NSString *)price5
                 completion:(CoinbaseCompletionBlock)completion;

///
/// Show a button - Authenticated resource which lets you retrieve an individual button.
/// Required scope: buttons or merchant
///

-(void)getButtonWithID:(NSString *)customValueOrID completion:(CoinbaseCompletionBlock)completion;

///
/// Create an order for a button - Authenticated resource which lets you generate an order associated with a button.
/// Required scope: buttons or merchant
///

-(void) createOrderForButtonWithID:(NSString *)customValueOrID completion:(CoinbaseCompletionBlock)completion;

///
/// List orders for a button - Authenticated resource which lets you obtain the orders associated with a given button.
/// Required scope: buttons or merchant
///

-(void)getOrdersForButtonWithID:(NSString *)customValueOrID completion:(CoinbaseCompletionBlock)completion;

#pragma mark - Buys

///
/// Buy bitcoin - Authenticated resource that lets you purchase bitcoin using a bank account that is linked to your account. You must link and verify a bank account through the website before this api call will work, otherwise error is returned.
/// Required scope: buy

-(void) buy:(double)quantity completion:(CoinbaseCompletionBlock)completion;

-(void)                 buy:(double)quantity
                  accountID:(NSString *)accountID
                   currency:(NSString *)currency
       agreeBTCAmountVaries:(BOOL)agreeBTCAmountVaries
                     commit:(BOOL)commit
            paymentMethodID:(NSString *)paymentMethodID
                 completion:(CoinbaseCompletionBlock)completion;

#pragma mark - Contacts

///
/// List emails the user has previously used for autocompletion - Authenticated resource that returns contacts the user has previously sent to or received from.
/// Required scope: contacts
///

-(void) getContacts:(CoinbaseCompletionBlock)completion;

-(void) getContactsWithPage:(NSUInteger)page
                      limit:(NSUInteger)limit
                      query:(NSString *)query
                 completion:(CoinbaseCompletionBlock)completion;

#pragma mark - Currencies

///
/// List currencies supported by Coinbase - Unauthenticated resource that returns currencies supported on Coinbase
///

-(void) getSupportedCurrencies:(CoinbaseCompletionBlock)completion;

///
/// List exchange rates between BTC and other currencies - Unauthenticated resource that returns BTC to fiat (and vice versus) exchange rates in various currencies.
///

-(void) getExchangeRates:(CoinbaseCompletionBlock)completion;

#pragma mark - Deposits

///
/// Deposit USD - Authenticated resource that lets you deposit USD into a USD wallet. You must have a valid USD wallet and bank account connected to use this endpoint.
/// Required scope: deposit
///

-(void) makeDepositToAccount:(NSString *)accountID
                      amount:(double)amount
             paymentMethodId:(NSString *)paymentMethodId
                      commit:(BOOL)commit
                  completion:(CoinbaseCompletionBlock)completion;

#pragma mark - Multisig

///
/// Create a multisig account - Authenticated endpoint to create accounts.
///

-(void) createMultiSigAccountWithName:(NSString *)name
                                 type:(NSString *)type
                   requiredSignatures:(NSUInteger)requiredSignatures
                             xPubKeys:(NSArray *)xPubKeys
                           completion:(CoinbaseCompletionBlock)completion;

///
/// Create a multisig transaction - Authenticated resource which lets you send money to an email or bitcoin address.
/// Required scope: send
///

#warning Todo - Same as POST /v1/transactions/send_money

///
/// Get signature hashes for each input that needs signing in a spend from multisig transaction - Authenticated resource which lets you fetch signature hashes.
///

-(void) getSignatureHashesWithTransactionID:(NSString *)transactionID
                                 completion:(CoinbaseCompletionBlock)completion;

-(void) getSignatureHashesWithTransactionID:(NSString *)transactionID
                                  accountID:(NSString *)accountID
                                 completion:(CoinbaseCompletionBlock)completion;

///
/// Submit required signatures for a multisig spend transaction
///

/*

 signatures arrays format:

 @[
    @{
        @"position": @1,
            @"signatures":
                @[
            @"304502206f73b2147662c70fb6a951e6ddca79ce1e800a799be543d13c9d22817affb997022100b32a96c20a514783cc5135dde9a8a9608b0b55b6c0db01d553c77c544034274d",
            @"304502204930529e97c2c75bbc3b07a365cf691f5bf319bf0a54980785bb525bd996cb1a022100a7e9e3728444a39c7a45822c3c773a43a888432dfe767ea17e1fab8ac2bfc83f"
            ]
    }
];
 */

-(void) signaturesForMultiSigTransaction:(NSString *)transactionID
                              signatures:(NSArray *)signatures
                              completion:(CoinbaseCompletionBlock)completion;

#pragma mark - OAuth Applications

///
/// List OAuth applications - List the OAuth applications you have created.
/// Required scope: oauth_apps
///

-(void) getOAuthApplications:(CoinbaseCompletionBlock)completion;

-(void) getOAuthApplicationsWithPage:(NSUInteger)page
                               limit:(NSUInteger)limit
                          completion:(CoinbaseCompletionBlock)completion;

///
/// Show an OAuth application - Show an individual OAuth application you have created.
/// Required scope: oauth_apps
///

-(void) getOAuthApplicationWithID:(NSString *)applicationID
                       completion:(CoinbaseCompletionBlock)completion;

///
/// Create an OAuth application - Create an app that can be given access to other accounts via OAuth2.
///

-(void) createOAuthApplicationWithName:(NSString *)name
                           reDirectURL:(NSString *)reDirectURL
                            completion:(CoinbaseCompletionBlock)completion;

#pragma mark - Orders

///
/// List orders - Authenticated resource which returns a merchant’s orders that they have received.
/// Required scope: orders or merchant
///

-(void) getOrders:(CoinbaseCompletionBlock)completion;

-(void) getOrdersWithPage:(NSUInteger)page
                    limit:(NSUInteger)limit
                accountID:(NSString *)accountID
               completion:(CoinbaseCompletionBlock)completion;

///
/// Create an order - Authenticated resource which returns an order for a new button.
/// Required scope: orders or merchant
///

-(void) createOrderWithName:(NSString *)name
                      price:(NSString *)price
           priceCurrencyISO:(NSString *)priceCurrencyISO
                 completion:(CoinbaseCompletionBlock)completion;

-(void) createOrderWithName:(NSString *)name
                      price:(NSString *)price
           priceCurrencyISO:(NSString *)priceCurrencyISO
                  accountID:(NSString *)accountID
                       type:(NSString *)type
               subscription:(BOOL)subscription
                     repeat:(NSString *)repeat
                      style:(NSString *)style
                       text:(NSString *)text
                description:(NSString *)description
                     custom:(NSString *)custom
               customSecure:(BOOL)customSecure
                callbackURL:(NSString *)callbackURL
                 successURL:(NSString *)successURL
                  cancelURL:(NSString *)cancelURL
                    infoURL:(NSString *)infoURL
               autoRedirect:(BOOL)autoRedirect
        autoRedirectSuccess:(BOOL)autoRedirectSuccess
         autoRedirectCancel:(BOOL)autoRedirectCancel
              variablePrice:(BOOL)variablePrice
             includeAddress:(BOOL)includeAddress
               includeEmail:(BOOL)includeEmail
                choosePrice:(BOOL)choosePrice
                     price1:(NSString *)price1
                     price2:(NSString *)price2
                     price3:(NSString *)price3
                     price4:(NSString *)price4
                     price5:(NSString *)price5
                 completion:(CoinbaseCompletionBlock)completion;

///
/// Show an order - Authenticated resource which returns order details.
/// Required scope: orders or merchant
///

-(void) getOrderWithID:(NSString *)customFieldOrID
            completion:(CoinbaseCompletionBlock)completion;

-(void) getOrderWithID:(NSString *)customFieldOrID
             accountID:(NSString *)accountID
            completion:(CoinbaseCompletionBlock)completion;

<<<<<<< HEAD
#pragma mark - Withdrawals

///
/// Withdraw USD or EUR - Authenticated resource that lets you withdraw USD or EUR from a USD or EUR wallet.
/// Required scope: withdraw
///

-(void) withdrawAmount:(double)amount
             accountID:(NSString *)accountID
       paymentMethodID:(NSString *)paymentMethodID
            completion:(CoinbaseCompletionBlock)completion;

-(void) withdrawAmount:(double)amount
             accountID:(NSString *)accountID
       paymentMethodID:(NSString *)paymentMethodID
                commit:(BOOL)commit
            completion:(CoinbaseCompletionBlock)completion;

=======
#pragma mark - Payment Methods

///
/// List payment methods - Lists all of the payment methods associated with your account
/// Required scope: buy or sell
///

-(void) getPaymentMethods:(CoinbaseCompletionBlock)completion;

///
/// Show a payment method - Lists individual payment method associated with your account.
/// Required scope: buy or sell
///

-(void) paymentMethodWithID:(NSString *)paymentMethodID completion:(CoinbaseCompletionBlock)completion;
///
/// Refund an order - Authenticated resource which refunds an order or a mispayment to an order. Returns a snapshot of the order data, updated with refund transaction details.
/// Required scope: orders or merchant
///

-(void) refundOrderWithID:(NSString *)customFieldOrID
            refundISOCode:(NSString *)refundISOCode
            completion:(CoinbaseCompletionBlock)completion;

-(void) refundOrderWithID:(NSString *)customFieldOrID
            refundISOCode:(NSString *)refundISOCode
             mispaymentID:(NSString *)mispaymentID
    externalRefundAddress:(NSString *)externalRefundAddress
               instantBuy:(BOOL)instantBuy
               completion:(CoinbaseCompletionBlock)completion;

#pragma mark - Prices

///
/// Get the buy price for bitcoin - Resource that tells you the total price to buy some amount of bitcoin.
///

-(void) getBuyPrice:(CoinbaseCompletionBlock)completion;

-(void) getBuyPriceWithQuantity:(double)qty
                       currency:(NSString *)currency
                     completion:(CoinbaseCompletionBlock)completion;

///
/// Get the sell price - Resource that tells you the total amount you can get if you sell some bitcoin.
///

-(void) getSellPrice:(CoinbaseCompletionBlock)completion;

-(void) getSellPriceWithQuantity:(double)qty
                        currency:(NSString *)currency
                      completion:(CoinbaseCompletionBlock)completion;

///
/// Get the spot price of bitcoin - Unauthenticated resource that tells you the current price of bitcoin.
///

-(void) getSpotRate:(CoinbaseCompletionBlock)completion;

-(void) getSpotRateWithCurrency:(NSString *)currency
                     completion:(CoinbaseCompletionBlock)completion;

///
/// Get the historical spot price - Unauthenticated resource that displays historical spot rates for bitcoin in USD.
///

-(void) getHistoricalSpotRate:(CoinbaseCompletionBlock)completion;

-(void) getHistoricalSpotRateWithPage:(NSUInteger)page
                           completion:(CoinbaseCompletionBlock)completion;

#pragma mark - Recurring payments

///
/// List recurring payments - Authenticated resource that lets you list all your recurring payments (scheduled buys, sells, and subscriptions you’ve created with merchants).
/// Required scope: recurring_payments or merchant
///

-(void) getRecurringPayments:(CoinbaseCompletionBlock)completion;

-(void) getRecurringPaymentsWithPage:(NSUInteger)page
                               limit:(NSUInteger)limit
                          completion:(CoinbaseCompletionBlock)completion;

///
/// Show a recurring payment - Authenticated resource that lets you show an individual recurring payment.
/// Required scope: recurring_payments or merchant
///

-(void) recurringPaymentWithID:(NSString *)recurringPaymentID
                    completion:(CoinbaseCompletionBlock)completion;

#pragma mark - Refunds

///
/// Show a refund - Authenticated resource that shows the details for a refund.
/// Required scope: merchant or orders
///

-(void) refundWithID:(NSString *)refundID
          completion:(CoinbaseCompletionBlock)completion;

#pragma mark - Reports

///
/// List all reports - Authenticated resource which returns a list of the reports that a user has generated.
/// Required scope: reports
///

-(void) getReports:(CoinbaseCompletionBlock)completion;

-(void) getReportsWithPage:(NSUInteger)page
                     limit:(NSUInteger)limit
                completion:(CoinbaseCompletionBlock)completion;

///
/// Show a report - Authenticated resource which returns report details.
/// Required scope: reports
///

-(void) reportWithID:(NSString *)reportID completion:(CoinbaseCompletionBlock)completion;

///
/// Generate a new report - Authenticated resource which creates and returns a new CSV report
/// Required scope: reports
///

-(void) createReportWithType:(NSString *)type
                       email:(NSString *)email
                  completion:(CoinbaseCompletionBlock)completion;

-(void) createReportWithType:(NSString *)type
                       email:(NSString *)email
                   accountID:(NSString *)accountID
                 callbackURL:(NSString *)callbackURL
                   timeRange:(NSString *)timeRange
              timeRangeStart:(NSString *)timeRangeStart
                timeRangeEnd:(NSString *)timeRangeEnd
                   startType:(NSString *)startType
                 nextRunDate:(NSString *)nextRunDate
                 nextRunTime:(NSString *)nextRunTime
                      repeat:(NSString *)repeat
                       times:(NSUInteger)times
                  completion:(CoinbaseCompletionBlock)completion;

#pragma mark - Sells

///
/// Sell bitcoin - Authenticated resource that lets you convert bitcoin in your account to fiat currency (USD, EUR) by crediting one of your bank accounts on Coinbase.
/// Required scope: sell
///

-(void) sellQuantity:(double)quantity
          completion:(CoinbaseCompletionBlock)completion;

-(void) sellQuantity:(double)quantity
           accountID:(NSString *)accountID
            currency:(NSString *)currency
              commit:(BOOL)commit
agreeBTCAmountVaries:(BOOL)agreeBTCAmountVaries
     paymentMethodID:(NSString *)paymentMethodID
          completion:(CoinbaseCompletionBlock)completion;

#pragma mark - Subscriptions

///
/// List subscriptions - Authenticated resource that lets you (as a merchant) list all the subscriptions customers have made with you.
/// Required scopes: recurring_payments or merchant
///

-(void) getSubscribers:(CoinbaseCompletionBlock)completion;

-(void) getSubscribersWithAccountID:(NSString *)accountID
                         completion:(CoinbaseCompletionBlock)completion;

///
/// Show a subscription - Authenticated resource that lets you (as a merchant) show an individual subscription than a customer has created with you.
/// Required scopes: recurring_payments or merchant
///

-(void) subscriptionWithID:(NSString *)subscriptionID completion:(CoinbaseCompletionBlock)completion;

-(void) subscriptionWithID:(NSString *)subscriptionID
                 accountID:(NSString *)accountID
                completion:(CoinbaseCompletionBlock)completion;

#pragma mark - Tokens

///
/// Create a token which can be redeemed for bitcoin - Creates tokens redeemable for bitcoin.
///

-(void) createToken:(CoinbaseCompletionBlock)completion;

///
/// Redeem a token, claiming its address and all its bitcoin - Authenticated resource which claims a redeemable token for its address and bitcoin(s).
/// Required scope: addresses
///

-(void) redeemTokenWithID:(NSString *)tokenID completion:(CoinbaseCompletionBlock)completion;

#pragma mark - Transactions

///
/// List transactions - Authenticated resource which returns the user’s most recent transactions.
/// Required scope: transactions
///

-(void) getTransactions:(CoinbaseCompletionBlock)completion;

-(void) getTransactionsWithPage:(NSUInteger)page
                          limit:(NSUInteger)limit
                      accountID:(NSString *)accountID
                     completion:(CoinbaseCompletionBlock)completion;

///
/// Show a transaction - Authenticated resource which returns the details of an individual transaction.
/// Required scope: transactions
///

-(void) transactionWithID:(NSString *)transactionID
               completion:(CoinbaseCompletionBlock)completion;

-(void) transactionWithID:(NSString *)transactionID
                accountID:(NSString *)accountID
               completion:(CoinbaseCompletionBlock)completion;

///
/// Send money - Authenticated resource which lets you send money to an email address, bitcoin address or Coinbase account ID.
/// Required scope: send
///

-(void) sendAmount:(double)amount
                to:(NSString *)to
        completion:(CoinbaseCompletionBlock)completion;

/// Bitcoin amount

-(void) sendAmount:(double)amount
                to:(NSString *)to
             notes:(NSString *)notes
           userFee:(double)userFee
        referrerID:(NSString *)referrerID
              idem:(NSString *)idem
        instantBuy:(BOOL)instantBuy
           orderID:(NSString *)orderID
         accountID:(NSString *)accountID
        completion:(CoinbaseCompletionBlock)completion;

/// Currency amount

-(void) sendAmount:(double)amount
 amountCurrencyISO:(NSString *)amountCurrencyISO
                to:(NSString *)to
             notes:(NSString *)notes
           userFee:(double)userFee
        referrerID:(NSString *)referrerID
              idem:(NSString *)idem
        instantBuy:(BOOL)instantBuy
           orderID:(NSString *)orderID
         accountID:(NSString *)accountID
        completion:(CoinbaseCompletionBlock)completion;

///
/// Transfer money between accounts - Authenticated resource which lets you transfer bitcoin between authenticated user’s accounts.
/// Required scope: transfer
///

-(void) transferAmount:(double)amount
                    to:(NSString *)to
            completion:(CoinbaseCompletionBlock)completion;

-(void) transferAmount:(double)amount
                    to:(NSString *)to
             accountID:(NSString *)accountID
            completion:(CoinbaseCompletionBlock)completion;

///
/// Request money - Authenticated resource which lets the user request money from an email address.
/// Required scope: request
///

-(void) requestAmount:(double)amount
                 from:(NSString *)from
           completion:(CoinbaseCompletionBlock)completion;

/// Bitcoin amount

-(void) requestAmount:(double)amount
                 from:(NSString *)from
                notes:(NSString *)notes
            accountID:(NSString *)accountID
           completion:(CoinbaseCompletionBlock)completion;

/// Currency amount

-(void) requestAmount:(double)amount
    amountCurrencyISO:(NSString *)amountCurrencyISO
                 from:(NSString *)from
                notes:(NSString *)notes
            accountID:(NSString *)accountID
           completion:(CoinbaseCompletionBlock)completion;

///
/// Resend bitcoin request - Authenticated resource which lets the user resend a money request.
/// Required scope: request
///

-(void) resendRequestWithID:(NSString *)transactionID
                 completion:(CoinbaseCompletionBlock)completion;

-(void) resendRequestWithID:(NSString *)transactionID
                  accountID:(NSString *)accountID
                 completion:(CoinbaseCompletionBlock)completion;

///
/// Complete bitcoin request - Authenticated resource which lets the recipient of a money request complete the request by sending money to the user who requested the money.
/// Required scope: request
///

-(void) completeRequestWithID:(NSString *)transactionID
                   completion:(CoinbaseCompletionBlock)completion;

-(void) completeRequestWithID:(NSString *)transactionID
                    accountID:(NSString *)accountID
                   completion:(CoinbaseCompletionBlock)completion;

///
/// Cancel bitcoin request - Authenticated resource which lets a user cancel a money request.
/// Required scope: request
///

-(void) cancelRequestWithID:(NSString *)transactionID
                 completion:(CoinbaseCompletionBlock)completion;

-(void) cancelRequestWithID:(NSString *)transactionID
                  accountID:(NSString *)accountID
                 completion:(CoinbaseCompletionBlock)completion;


#pragma mark - Transfers

///
/// List buy and sell history - Authenticated resource which returns the user’s bitcoin purchases and sells.
/// Required scope: transfers
///

-(void) getTransfers:(CoinbaseCompletionBlock)completion;

-(void) getTransfersWithPage:(NSUInteger)page
                       limit:(NSUInteger)limit
                   accountID:(NSString *)accountID
                  completion:(CoinbaseCompletionBlock)completion;

///
/// Show a transfer - Authenticated resource which returns a tranfer (a bitcoin purchase or sell).
/// Required scope: transfers
///

-(void) transferWithID:(NSString *)transferID
            completion:(CoinbaseCompletionBlock)completion;

-(void) transferWithID:(NSString *)transferID
             accountID:(NSString *)accountID
            completion:(CoinbaseCompletionBlock)completion;

/// Start a transfer that is in the created state - Authenticated resource which completes a transfer that is in the ‘created’ state.
/// Required scope: transfers
///

-(void) commitTransferWithID:(NSString *)transferID
                  completion:(CoinbaseCompletionBlock)completion;

-(void) commitTransferWithID:(NSString *)transferID
                   accountID:(NSString *)accountID
                  completion:(CoinbaseCompletionBlock)completion;

#pragma mark - Users

///
/// Get current user - Authenticated resource that shows the current user and their settings.
/// Required scope: user or merchant
///

-(void) getCurrentUser:(CoinbaseCompletionBlock)completion;

///
/// Modify current user - Authenticated resource that lets you update account settings for the current user.
///

-(void) modifyCurrentUserName:(NSString *)name
                   completion:(CoinbaseCompletionBlock)completion;

-(void) modifyCurrentUserNativeCurrency:(NSString *)nativeCurrency
                             completion:(CoinbaseCompletionBlock)completion;

-(void) modifyCurrentUserTimeZone:(NSString *)timeZone
                       completion:(CoinbaseCompletionBlock)completion;

-(void) modifyCurrentUserName:(NSString *)name
               nativeCurrency:(NSString *)nativeCurrency
                     timeZone:(NSString *)timeZone
                   completion:(CoinbaseCompletionBlock)completion;


>>>>>>> a326e0c7
@end<|MERGE_RESOLUTION|>--- conflicted
+++ resolved
@@ -286,7 +286,7 @@
 /// Required scope: send
 ///
 
-#warning Todo - Same as POST /v1/transactions/send_money
+// Use sendAmount:to:completion: below
 
 ///
 /// Get signature hashes for each input that needs signing in a spend from multisig transaction - Authenticated resource which lets you fetch signature hashes.
@@ -418,26 +418,6 @@
              accountID:(NSString *)accountID
             completion:(CoinbaseCompletionBlock)completion;
 
-<<<<<<< HEAD
-#pragma mark - Withdrawals
-
-///
-/// Withdraw USD or EUR - Authenticated resource that lets you withdraw USD or EUR from a USD or EUR wallet.
-/// Required scope: withdraw
-///
-
--(void) withdrawAmount:(double)amount
-             accountID:(NSString *)accountID
-       paymentMethodID:(NSString *)paymentMethodID
-            completion:(CoinbaseCompletionBlock)completion;
-
--(void) withdrawAmount:(double)amount
-             accountID:(NSString *)accountID
-       paymentMethodID:(NSString *)paymentMethodID
-                commit:(BOOL)commit
-            completion:(CoinbaseCompletionBlock)completion;
-
-=======
 #pragma mark - Payment Methods
 
 ///
@@ -842,6 +822,23 @@
                      timeZone:(NSString *)timeZone
                    completion:(CoinbaseCompletionBlock)completion;
 
-
->>>>>>> a326e0c7
+#pragma mark - Withdrawals
+
+///
+/// Withdraw USD or EUR - Authenticated resource that lets you withdraw USD or EUR from a USD or EUR wallet.
+/// Required scope: withdraw
+///
+
+-(void) withdrawAmount:(double)amount
+             accountID:(NSString *)accountID
+       paymentMethodID:(NSString *)paymentMethodID
+            completion:(CoinbaseCompletionBlock)completion;
+
+-(void) withdrawAmount:(double)amount
+             accountID:(NSString *)accountID
+       paymentMethodID:(NSString *)paymentMethodID
+                commit:(BOOL)commit
+            completion:(CoinbaseCompletionBlock)completion;
+
+
 @end