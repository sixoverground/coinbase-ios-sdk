#import <Foundation/Foundation.h>
#import "CoinbaseDefines.h"

/// HTTP methods for use with the Coinbase API.
typedef NS_ENUM(NSUInteger, CoinbaseRequestType) {
    CoinbaseRequestTypeGet,
    CoinbaseRequestTypePost,
    CoinbaseRequestTypePut,
    CoinbaseRequestTypeDelete
};

/// The `Coinbase` class is the interface to the Coinbase API. Create a `Coinbase` object using
/// `coinbaseWithOAuthAccessToken:` or `coinbaseWithApiKey:secret:` to call API methods.
@interface Coinbase : NSObject

/// Create a Coinbase object for an OAuth access token. Please note that when this access token
/// expires, requests made on this object will start failing with a 401 Unauthorized error. Obtain new tokens
/// with your refresh token if this occurs.
+ (Coinbase *)coinbaseWithOAuthAccessToken:(NSString *)accessToken;

/// Create a Coinbase object for an API key and secret.
+ (Coinbase *)coinbaseWithApiKey:(NSString *)key
                          secret:(NSString *)secret;

/// Create a Coinbase object with no authentication. You can only use unauthenticated APIs with this client.
+ (Coinbase *)unauthenticatedCoinbase;

#pragma mark - Accounts

///
/// List accounts - Authenticated resource that returns the user’s active accounts.
///

-(void) getAccountsList:(CoinbaseCompletionBlock)completion;

-(void) getAccountsListWithPage:(NSUInteger)page
                          limit:(NSUInteger)limit
                    allAccounts:(NSUInteger)allAccounts
                     completion:(CoinbaseCompletionBlock)completion;

///
// Show an account - Authenticated resource that returns one of user’s active accounts.
//

-(void) getAccount:(NSString *)accountID completion:(CoinbaseCompletionBlock)completion;

-(void) getPrimaryAccount:(CoinbaseCompletionBlock)completion;

///
// Create an account - Authenticated resource that will create a new account for the user.
/// Required scope: user
//

-(void) createAccountWithName:(NSString *)name
                   completion:(CoinbaseCompletionBlock)completion;

///
/// Get account’s balance - Authenticated resource that returns the user’s current account balance in BTC.
/// Required scope: balance
///

-(void) getBalanceForAccount:(NSString *)accountID completion:(CoinbaseCompletionBlock)completion;

///
/// Get account’s bitcoin address - Authenticated resource that returns the user’s current bitcoin receive address. This can be used to generate scannable QR codes in the bitcoin URI format or to send the receive address to other users.
/// Required scope: address
///

-(void) getBitcoinAddressForAccount:(NSString *)accountID completion:(CoinbaseCompletionBlock)completion;

///
/// Create a new bitcoin address for an account - Authenticated resource that generates a new bitcoin receive address for the user.
/// Required scope: address
///

-(void) createBitcoinAddressForAccount:(NSString *)accountID completion:(CoinbaseCompletionBlock)completion;

-(void) createBitcoinAddressForAccount:(NSString *)accountID
                                 label:(NSString *)label
                           callBackURL:(NSString *)callBackURL
                            completion:(CoinbaseCompletionBlock)completion;

///
/// Modify an account
///

-(void) modifyAccount:(NSString *)accountID
                 name:(NSString *)name
           completion:(CoinbaseCompletionBlock)completion;

///
/// Set account as primary - Authenticated resource that lets you set the primary status on a specific account. You must pass the :account_id of the account in the url.
///

-(void) setAccountAsPrimary:(NSString *)accountID completion:(CoinbaseCompletionBlock)completion;

///
/// Delete an account - Authenticated resource that will delete an account. Only non-primary accounts with zero balance can be deleted.
///

-(void) deleteAccount:(NSString *)accountID completion:(CoinbaseCompletionBlock)completion;

#pragma mark - Account Changes

///
/// List changes to an account - Authenticated resource which returns all related changes to an account. This is an alternative to the list transactions api call. It is designed to be faster and provide more detail so you can generate an overview/summary of individual account and their recent changes.
/// Required scope: transactions
///

-(void) getAccountChanges:(CoinbaseCompletionBlock)completion;

-(void) getAccountChangesWithPage:(NSUInteger)page
                            limit:(NSUInteger)limit
                        accountId:(NSString *)accountId
                       completion:(CoinbaseCompletionBlock)completion;

#pragma mark - Addresses

///
/// List bitcoin addresses - Authenticated resource that returns bitcoin addresses a user has associated with their account.
/// Required scope: addresses
///

-(void) getAccountAddresses:(CoinbaseCompletionBlock)completion;

-(void) getAccountAddressesWithPage:(NSUInteger)page
                              limit:(NSUInteger)limit
                          accountId:(NSString *)accountId
                              query:(NSString *)query
                         completion:(CoinbaseCompletionBlock)completion;

///
/// Show bitcoin address - Authenticated resource that returns a bitcoin address with its id or address.
/// Required scope: addresses
///

-(void) getAddressWithAddressOrID:(NSString *)addressOrID completion:(CoinbaseCompletionBlock)completion;

-(void) getAddressWithAddressOrID:(NSString *)addressOrID
                        accountId:(NSString *)accountId
                       completion:(CoinbaseCompletionBlock)completion;

#pragma mark - Authorization

///
/// Show authorization information - Authenticated resource that returns information about the current API authorization for user.
///

-(void) getAuthorizationInformation:(CoinbaseCompletionBlock)completion;


#pragma mark - Buttons

///
/// Create a new payment button, page, or iFrame - Authenticated resource that creates a payment button, page, or iFrame to accept bitcoin on your website. This can be used to accept bitcoin for an individual item or to integrate with your existing shopping cart solution. For example, you could create a new payment button for each shopping cart on your website, setting the total and order number in the button at checkout.
/// Required scope: buttons or merchant
///

-(void) createButtonWithName:(NSString *)name
                      price:(NSString *)price
           priceCurrencyISO:(NSString *)priceCurrencyISO
                 completion:(CoinbaseCompletionBlock)completion;

-(void) createButtonWithName:(NSString *)name
                      price:(NSString *)price
           priceCurrencyISO:(NSString *)priceCurrencyISO
                  accountID:(NSString *)accountID
                       type:(NSString *)type
               subscription:(BOOL)subscription
                     repeat:(NSString *)repeat
                      style:(NSString *)style
                       text:(NSString *)text
                description:(NSString *)description
                     custom:(NSString *)custom
               customSecure:(BOOL)customSecure
                callbackURL:(NSString *)callbackURL
                 successURL:(NSString *)successURL
                  cancelURL:(NSString *)cancelURL
                    infoURL:(NSString *)infoURL
               autoRedirect:(BOOL)autoRedirect
        autoRedirectSuccess:(BOOL)autoRedirectSuccess
         autoRedirectCancel:(BOOL)autoRedirectCancel
              variablePrice:(BOOL)variablePrice
             includeAddress:(BOOL)includeAddress
               includeEmail:(BOOL)includeEmail
                choosePrice:(BOOL)choosePrice
                     price1:(NSString *)price1
                     price2:(NSString *)price2
                     price3:(NSString *)price3
                     price4:(NSString *)price4
                     price5:(NSString *)price5
                 completion:(CoinbaseCompletionBlock)completion;

///
/// Show a button - Authenticated resource which lets you retrieve an individual button.
/// Required scope: buttons or merchant
///

-(void)getButtonWithID:(NSString *)customValueOrID completion:(CoinbaseCompletionBlock)completion;

///
/// Create an order for a button - Authenticated resource which lets you generate an order associated with a button.
/// Required scope: buttons or merchant
///

-(void) createOrderForButtonWithID:(NSString *)customValueOrID completion:(CoinbaseCompletionBlock)completion;

///
/// List orders for a button - Authenticated resource which lets you obtain the orders associated with a given button.
/// Required scope: buttons or merchant
///

-(void)getOrdersForButtonWithID:(NSString *)customValueOrID completion:(CoinbaseCompletionBlock)completion;

#pragma mark - Buys

///
/// Buy bitcoin - Authenticated resource that lets you purchase bitcoin using a bank account that is linked to your account. You must link and verify a bank account through the website before this api call will work, otherwise error is returned.
/// Required scope: buy

-(void) buy:(double)quantity completion:(CoinbaseCompletionBlock)completion;

-(void)                 buy:(double)quantity
                  accountID:(NSString *)accountID
                   currency:(NSString *)currency
       agreeBTCAmountVaries:(BOOL)agreeBTCAmountVaries
                     commit:(BOOL)commit
            paymentMethodID:(NSString *)paymentMethodID
                 completion:(CoinbaseCompletionBlock)completion;

#pragma mark - Contacts

///
/// List emails the user has previously used for autocompletion - Authenticated resource that returns contacts the user has previously sent to or received from.
/// Required scope: contacts
///

-(void) getContacts:(CoinbaseCompletionBlock)completion;

-(void) getContactsWithPage:(NSUInteger)page
                      limit:(NSUInteger)limit
                      query:(NSString *)query
                 completion:(CoinbaseCompletionBlock)completion;

#pragma mark - Currencies

///
/// List currencies supported by Coinbase - Unauthenticated resource that returns currencies supported on Coinbase
///

-(void) getSupportedCurrencies:(CoinbaseCompletionBlock)completion;

///
/// List exchange rates between BTC and other currencies - Unauthenticated resource that returns BTC to fiat (and vice versus) exchange rates in various currencies.
///

-(void) getExchangeRates:(CoinbaseCompletionBlock)completion;

#pragma mark - Deposits

///
/// Deposit USD - Authenticated resource that lets you deposit USD into a USD wallet. You must have a valid USD wallet and bank account connected to use this endpoint.
/// Required scope: deposit
///

-(void) makeDepositToAccount:(NSString *)accountID
                      amount:(double)amount
             paymentMethodId:(NSString *)paymentMethodId
                      commit:(BOOL)commit
                  completion:(CoinbaseCompletionBlock)completion;

#pragma mark - Multisig

///
/// Create a multisig account - Authenticated endpoint to create accounts.
///

-(void) createMultiSigAccountWithName:(NSString *)name
                                 type:(NSString *)type
                   requiredSignatures:(NSUInteger)requiredSignatures
                             xPubKeys:(NSArray *)xPubKeys
                           completion:(CoinbaseCompletionBlock)completion;

///
/// Create a multisig transaction - Authenticated resource which lets you send money to an email or bitcoin address.
/// Required scope: send
///

#warning Todo - Same as POST /v1/transactions/send_money

///
/// Get signature hashes for each input that needs signing in a spend from multisig transaction - Authenticated resource which lets you fetch signature hashes.
///

-(void) getSignatureHashesWithTransactionID:(NSString *)transactionID
                                 completion:(CoinbaseCompletionBlock)completion;

-(void) getSignatureHashesWithTransactionID:(NSString *)transactionID
                                  accountID:(NSString *)accountID
                                 completion:(CoinbaseCompletionBlock)completion;

///
/// Submit required signatures for a multisig spend transaction
///

/*

 signatures arrays format:

 @[
    @{
        @"position": @1,
            @"signatures":
                @[
            @"304502206f73b2147662c70fb6a951e6ddca79ce1e800a799be543d13c9d22817affb997022100b32a96c20a514783cc5135dde9a8a9608b0b55b6c0db01d553c77c544034274d",
            @"304502204930529e97c2c75bbc3b07a365cf691f5bf319bf0a54980785bb525bd996cb1a022100a7e9e3728444a39c7a45822c3c773a43a888432dfe767ea17e1fab8ac2bfc83f"
            ]
    }
];
 */

-(void) signaturesForMultiSigTransaction:(NSString *)transactionID
                              signatures:(NSArray *)signatures
                              completion:(CoinbaseCompletionBlock)completion;

#pragma mark - OAuth Applications

///
/// List OAuth applications - List the OAuth applications you have created.
/// Required scope: oauth_apps
///

-(void) getOAuthApplications:(CoinbaseCompletionBlock)completion;

-(void) getOAuthApplicationsWithPage:(NSUInteger)page
                               limit:(NSUInteger)limit
                          completion:(CoinbaseCompletionBlock)completion;

///
/// Show an OAuth application - Show an individual OAuth application you have created.
/// Required scope: oauth_apps
///

-(void) getOAuthApplicationWithID:(NSString *)applicationID
                       completion:(CoinbaseCompletionBlock)completion;

///
/// Create an OAuth application - Create an app that can be given access to other accounts via OAuth2.
///

-(void) createOAuthApplicationWithName:(NSString *)name
                           reDirectURL:(NSString *)reDirectURL
                            completion:(CoinbaseCompletionBlock)completion;

#pragma mark - Orders

///
/// List orders - Authenticated resource which returns a merchant’s orders that they have received.
/// Required scope: orders or merchant
///

-(void) getOrders:(CoinbaseCompletionBlock)completion;

-(void) getOrdersWithPage:(NSUInteger)page
                    limit:(NSUInteger)limit
                accountID:(NSString *)accountID
               completion:(CoinbaseCompletionBlock)completion;

///
/// Create an order - Authenticated resource which returns an order for a new button.
/// Required scope: orders or merchant
///

-(void) createOrderWithName:(NSString *)name
                      price:(NSString *)price
           priceCurrencyISO:(NSString *)priceCurrencyISO
                 completion:(CoinbaseCompletionBlock)completion;

-(void) createOrderWithName:(NSString *)name
                      price:(NSString *)price
           priceCurrencyISO:(NSString *)priceCurrencyISO
                  accountID:(NSString *)accountID
                       type:(NSString *)type
               subscription:(BOOL)subscription
                     repeat:(NSString *)repeat
                      style:(NSString *)style
                       text:(NSString *)text
                description:(NSString *)description
                     custom:(NSString *)custom
               customSecure:(BOOL)customSecure
                callbackURL:(NSString *)callbackURL
                 successURL:(NSString *)successURL
                  cancelURL:(NSString *)cancelURL
                    infoURL:(NSString *)infoURL
               autoRedirect:(BOOL)autoRedirect
        autoRedirectSuccess:(BOOL)autoRedirectSuccess
         autoRedirectCancel:(BOOL)autoRedirectCancel
              variablePrice:(BOOL)variablePrice
             includeAddress:(BOOL)includeAddress
               includeEmail:(BOOL)includeEmail
                choosePrice:(BOOL)choosePrice
                     price1:(NSString *)price1
                     price2:(NSString *)price2
                     price3:(NSString *)price3
                     price4:(NSString *)price4
                     price5:(NSString *)price5
                 completion:(CoinbaseCompletionBlock)completion;

///
/// Show an order - Authenticated resource which returns order details.
/// Required scope: orders or merchant
///

-(void) getOrderWithID:(NSString *)customFieldOrID
            completion:(CoinbaseCompletionBlock)completion;

-(void) getOrderWithID:(NSString *)customFieldOrID
             accountID:(NSString *)accountID
            completion:(CoinbaseCompletionBlock)completion;

<<<<<<< HEAD
#pragma mark - Prices

///
/// Get the buy price for bitcoin - Resource that tells you the total price to buy some amount of bitcoin.
///

-(void) getBuyPrice:(CoinbaseCompletionBlock)completion;

-(void) getBuyPriceWithQuantity:(double)qty
                       currency:(NSString *)currency
                     completion:(CoinbaseCompletionBlock)completion;

///
/// Get the sell price - Resource that tells you the total amount you can get if you sell some bitcoin.
///

-(void) getSellPrice:(CoinbaseCompletionBlock)completion;

-(void) getSellPriceWithQuantity:(double)qty
                        currency:(NSString *)currency
                      completion:(CoinbaseCompletionBlock)completion;

///
/// Get the spot price of bitcoin - Unauthenticated resource that tells you the current price of bitcoin.
///

-(void) getSpotRate:(CoinbaseCompletionBlock)completion;

-(void) getSpotRateWithCurrency:(NSString *)currency
                     completion:(CoinbaseCompletionBlock)completion;

///
/// Get the historical spot price - Unauthenticated resource that displays historical spot rates for bitcoin in USD.
///

-(void) getHistoricalSpotRate:(CoinbaseCompletionBlock)completion;

-(void) getHistoricalSpotRateWithPage:(NSUInteger)page
                           completion:(CoinbaseCompletionBlock)completion;
=======
#pragma mark - Payment Methods

///
/// List payment methods - Lists all of the payment methods associated with your account
/// Required scope: buy or sell
///

-(void) getPaymentMethods:(CoinbaseCompletionBlock)completion;

///
/// Show a payment method - Lists individual payment method associated with your account.
/// Required scope: buy or sell
///

-(void) paymentMethodWithID:(NSString *)paymentMethodID completion:(CoinbaseCompletionBlock)completion;
///
/// Refund an order - Authenticated resource which refunds an order or a mispayment to an order. Returns a snapshot of the order data, updated with refund transaction details.
/// Required scope: orders or merchant
///

-(void) refundOrderWithID:(NSString *)customFieldOrID
            refundISOCode:(NSString *)refundISOCode
            completion:(CoinbaseCompletionBlock)completion;

-(void) refundOrderWithID:(NSString *)customFieldOrID
            refundISOCode:(NSString *)refundISOCode
             mispaymentID:(NSString *)mispaymentID
    externalRefundAddress:(NSString *)externalRefundAddress
               instantBuy:(BOOL)instantBuy
               completion:(CoinbaseCompletionBlock)completion;
>>>>>>> 290c1f7f

@end<|MERGE_RESOLUTION|>--- conflicted
+++ resolved
@@ -418,47 +418,6 @@
              accountID:(NSString *)accountID
             completion:(CoinbaseCompletionBlock)completion;
 
-<<<<<<< HEAD
-#pragma mark - Prices
-
-///
-/// Get the buy price for bitcoin - Resource that tells you the total price to buy some amount of bitcoin.
-///
-
--(void) getBuyPrice:(CoinbaseCompletionBlock)completion;
-
--(void) getBuyPriceWithQuantity:(double)qty
-                       currency:(NSString *)currency
-                     completion:(CoinbaseCompletionBlock)completion;
-
-///
-/// Get the sell price - Resource that tells you the total amount you can get if you sell some bitcoin.
-///
-
--(void) getSellPrice:(CoinbaseCompletionBlock)completion;
-
--(void) getSellPriceWithQuantity:(double)qty
-                        currency:(NSString *)currency
-                      completion:(CoinbaseCompletionBlock)completion;
-
-///
-/// Get the spot price of bitcoin - Unauthenticated resource that tells you the current price of bitcoin.
-///
-
--(void) getSpotRate:(CoinbaseCompletionBlock)completion;
-
--(void) getSpotRateWithCurrency:(NSString *)currency
-                     completion:(CoinbaseCompletionBlock)completion;
-
-///
-/// Get the historical spot price - Unauthenticated resource that displays historical spot rates for bitcoin in USD.
-///
-
--(void) getHistoricalSpotRate:(CoinbaseCompletionBlock)completion;
-
--(void) getHistoricalSpotRateWithPage:(NSUInteger)page
-                           completion:(CoinbaseCompletionBlock)completion;
-=======
 #pragma mark - Payment Methods
 
 ///
@@ -489,6 +448,47 @@
     externalRefundAddress:(NSString *)externalRefundAddress
                instantBuy:(BOOL)instantBuy
                completion:(CoinbaseCompletionBlock)completion;
->>>>>>> 290c1f7f
+
+#pragma mark - Prices
+
+///
+/// Get the buy price for bitcoin - Resource that tells you the total price to buy some amount of bitcoin.
+///
+
+-(void) getBuyPrice:(CoinbaseCompletionBlock)completion;
+
+-(void) getBuyPriceWithQuantity:(double)qty
+                       currency:(NSString *)currency
+                     completion:(CoinbaseCompletionBlock)completion;
+
+///
+/// Get the sell price - Resource that tells you the total amount you can get if you sell some bitcoin.
+///
+
+-(void) getSellPrice:(CoinbaseCompletionBlock)completion;
+
+-(void) getSellPriceWithQuantity:(double)qty
+                        currency:(NSString *)currency
+                      completion:(CoinbaseCompletionBlock)completion;
+
+///
+/// Get the spot price of bitcoin - Unauthenticated resource that tells you the current price of bitcoin.
+///
+
+-(void) getSpotRate:(CoinbaseCompletionBlock)completion;
+
+-(void) getSpotRateWithCurrency:(NSString *)currency
+                     completion:(CoinbaseCompletionBlock)completion;
+
+///
+/// Get the historical spot price - Unauthenticated resource that displays historical spot rates for bitcoin in USD.
+///
+
+-(void) getHistoricalSpotRate:(CoinbaseCompletionBlock)completion;
+
+-(void) getHistoricalSpotRateWithPage:(NSUInteger)page
+                           completion:(CoinbaseCompletionBlock)completion;
+
+
 
 @end