--- conflicted
+++ resolved
@@ -418,22 +418,6 @@
              accountID:(NSString *)accountID
             completion:(CoinbaseCompletionBlock)completion;
 
-<<<<<<< HEAD
-#pragma mark - Tokens
-
-///
-/// Create a token which can be redeemed for bitcoin - Creates tokens redeemable for bitcoin.
-///
-
--(void) createToken:(CoinbaseCompletionBlock)completion;
-
-///
-/// Redeem a token, claiming its address and all its bitcoin - Authenticated resource which claims a redeemable token for its address and bitcoin(s).
-/// Required scope: addresses
-///
-
--(void) redeemTokenWithID:(NSString *)tokenID completion:(CoinbaseCompletionBlock)completion;
-=======
 #pragma mark - Payment Methods
 
 ///
@@ -620,6 +604,19 @@
                  accountID:(NSString *)accountID
                 completion:(CoinbaseCompletionBlock)completion;
 
->>>>>>> a0251fa0
+#pragma mark - Tokens
+
+///
+/// Create a token which can be redeemed for bitcoin - Creates tokens redeemable for bitcoin.
+///
+
+-(void) createToken:(CoinbaseCompletionBlock)completion;
+
+///
+/// Redeem a token, claiming its address and all its bitcoin - Authenticated resource which claims a redeemable token for its address and bitcoin(s).
+/// Required scope: addresses
+///
+
+-(void) redeemTokenWithID:(NSString *)tokenID completion:(CoinbaseCompletionBlock)completion;
 
 @end