--- conflicted
+++ resolved
@@ -418,17 +418,6 @@
              accountID:(NSString *)accountID
             completion:(CoinbaseCompletionBlock)completion;
 
-<<<<<<< HEAD
-#pragma mark - Refunds
-
-///
-/// Show a refund - Authenticated resource that shows the details for a refund.
-/// Required scope: merchant or orders
-///
-
--(void) refundWithID:(NSString *)refundID
-          completion:(CoinbaseCompletionBlock)completion;
-=======
 #pragma mark - Payment Methods
 
 ///
@@ -521,6 +510,14 @@
 -(void) recurringPaymentWithID:(NSString *)recurringPaymentID
                     completion:(CoinbaseCompletionBlock)completion;
 
->>>>>>> 9e54aafc
+#pragma mark - Refunds
+
+///
+/// Show a refund - Authenticated resource that shows the details for a refund.
+/// Required scope: merchant or orders
+///
+
+-(void) refundWithID:(NSString *)refundID
+          completion:(CoinbaseCompletionBlock)completion;
 
 @end